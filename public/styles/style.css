﻿body {
    margin: 0;
    padding: 0;
    border: 0;
    color: black;
    font-size: 13px;
    font-family: "Trebuchet MS", Arial, Helvetica, sans-serif;
    background-color: #d3d9d6;
    overflow-y: hidden;
}

#container {
    background-color: #fff;
    width: 960px;
    min-width: 960px;
    max-height: 100vh;
    margin: 0 auto;
    border-top: 0;
    border-right: 1px solid #b7b7b7;
    border-bottom: 0;
    border-left: 1px solid #b7b7b7;
    padding: 0;
}
<<<<<<< HEAD
    .fullscreen.login #container {
        -ms-grid-rows: 66px 24px 1fr 45px;
        grid-template-rows: 66px 24px auto 45px;
        -ms-grid-columns: 90px 1fr;
        grid-template-columns: 90px repeat(auto-fit, minmax(900px, 1fr));
        grid-template-areas: 
        "header header" 
        "nav nav" 
        "content content" 
        "footer footer";
    }
    .fullscreen.arg_hide #container {
        -ms-grid-rows: 66px 24px 1fr 45px;
        grid-template-rows: 66px 24px auto 45px;
        -ms-grid-columns: 90px 1fr;
        grid-template-columns: 90px repeat(auto-fit, minmax(900px, 1fr));
        grid-template-areas: 
        "header header" 
        "nav nav" 
        "content content" 
        "footer footer";
    }
    .fullscreen.menu_stack #container {
        -ms-grid-rows: 66px  minmax(24px, max-content) 1fr 45px;
        grid-template-rows: 66px minmax(24px, max-content) auto 45px;
        -ms-grid-columns: 90px 1fr;
        grid-template-columns: 90px repeat(auto-fit, minmax(900px, 1fr));
        grid-template-areas: 
        "header header" 
        "nav nav" 
        "content content" 
        "footer footer";
    }
=======

>>>>>>> ebe83045
    .fullscreen #container {
        width: 100%;
        min-width: 700px;
        min-height: 0px;
        border-right: 0px none #b7b7b7;
        border-left: 0px none #b7b7b7;
<<<<<<< HEAD

        height: calc(100% - 0px);
        position: relative;
        display: -ms-grid;
        display: grid;
        grid-gap: 0px;
        grid-template-areas: 
        "header header" 
        "sidebar nav" 
        "sidebar content" 
        "sidebar footer";
        -ms-grid-columns: 90px 1fr;
        grid-template-columns: 90px auto;
        -ms-grid-rows: 66px 24px 1fr 45px;
        grid-template-rows: 66px 24px auto 45px;
=======
>>>>>>> ebe83045
    }

    .fulldesk #container {
        width: 100%;
        min-width: 700px;
        min-height: 0px;
        border-right: 0px none #b7b7b7;
        border-left: 0px none #b7b7b7;
        position: unset;
<<<<<<< HEAD
        position: relative;
        display: -ms-grid !important;
        display: grid !important;
        grid-gap: 0px;
        grid-template-areas: "content"!important;
        -ms-grid-columns: 1fr;
        grid-template-columns: repeat(auto-fit, minmax(100px, 1fr)) !important;
        -ms-grid-rows: 1fr;
        grid-template-rows: repeat(auto-fit, minmax(100px, 1fr))!important;
=======
>>>>>>> ebe83045
    }

#masthead {
    width: auto;
    margin: 0;
    padding: 0;
    overflow: hidden;
    text-align: right;
    background-color: #036;
    background-image: url(../logo.png);
    background-position-x: 0px;
    background-position-y: 0px;
    background-attachment: initial;
    background-repeat: no-repeat;
    width: 960px;
    height: 66px;
}

    .fullscreen #masthead {
        width: 100%;
<<<<<<< HEAD
        grid-area: header;
        -ms-grid-column: 1;
        -ms-grid-column-span: 2;
        -ms-grid-row: 1;
=======
>>>>>>> ebe83045
    }
    .fulldesk #masthead {
        display: none;
    }
    .fulldesk #mastheadx {
        display: none;
    }
    .fulldesk #p11deviceNameHeader {
        display: none;
    }

#masthead .title {
    float: left;
    height: 66px;
    color: #c8c8c8;
    padding-left: 20px;
    padding-top: 8px;
    font-size: 46px;
    font-family: Arial,Helvetica,sans-serif;
    font-weight: bold;
}

#masthead .title2 {
    float: left;
    height: 66px;
    color: #c8c8c8;
    padding-left: 5px;
    padding-top: 14px;
    font-size: 14px;
    font-family: Arial,Helvetica,sans-serif;
    font-weight: bold;
}

#page_leftbar {
    -ms-grid-column: 1;
    -ms-grid-row: 2;
    -ms-grid-row-span: 3;
    /* height: calc(100vh - 66px); */
    width: 90px;
    position: absolute;
    z-index: 1000;
    background: #113962;
    background: linear-gradient(to bottom, #104893 0%,#113962 100%);
    color: white;
}
    .fullscreen #page_leftbar {
        display: block;
    }
    .arg_hide #page_leftbar {
        display: none;
    }
    .fulldesk #page_leftbar {
        display: none;
    }

<<<<<<< HEAD

=======
>>>>>>> ebe83045
#topbar {
    position: relative;
    grid-area: nav;
    -ms-grid-column: 2;
    -ms-grid-row: 2;
}

    .fulldesk #topbar {
        display: none;
    }
    .menu_stack #topbar, .login #topbar, .arg_hide #topbar {
        -ms-grid-column: 1;
        -ms-grid-column-span: 2;
        -ms-grid-row: 2;
    }

.topbar_td {
    width: 100px;
    height: 24px;
    cursor: pointer;
}
.topbar_td_end {
    text-align: right;
    height: 24px;
}

#toggle {
    cursor: pointer;
    color: white;
    position: absolute;
    top: 3px;
    right: 6px
}

    /* #UserDummyMenuSpan,  */
#MainSubMenuSpan, #MeshSubMenuSpan, #UserSubMenuSpan, #ServerSubMenuSpan, #MainMenuSpan, #MainSubMenu, #MeshSubMenu, #UserSubMenu, #ServerSubMenu, #UserDummyMenu {
    width: 100%;
    height: 22px
}

#MainMenuSpan {
    display: table;
}
    .fullscreen #MainMenuSpan {
        display: none;
    }
    .fulldesk #MainMenuSpan {
        display: none;
    }

#column_l {
    position: relative;
    float: left;
    width: 100%;
    box-sizing: border-box;
    margin: 0;
    padding: 0 15px;
    background-color: #fff;
    /*max-height: calc(100vh - 111px);*/
    min-width: unset;
}
.room4submenu {
    max-height: calc(100vh - 159px) !important;
}

    .menu_stack.fullscreen.fulldesk #column_l {
        -ms-grid-column: 1;
        -ms-grid-row: 1;
        -ms-grid-column-span: 2;
        -ms-grid-row-span: 4;
    }
    .fullscreen #column_l {
<<<<<<< HEAD
        -ms-grid-column: 2;
        -ms-grid-row: 3;
        grid-area: content;
        width: unset;
        /* height: calc(100vh - 111px);
        width: calc(100% - 30px); */
=======
        height: calc(100vh - 135px);
        width: calc(100% - 30px);
>>>>>>> ebe83045
        overflow-y: auto;
    }

    .menu_stack.fullscreen #column_l, .login #column_l, .arg_hide #column_l {
        -ms-grid-column: 1;
        -ms-grid-column-span: 2;
        -ms-grid-row: 3;
    }
    .fulldesk #column_l {
        width: 100%;
        /*height: unset;*/
        /*max-height: unset;*/
        /*overflow-y: unset;*/
        margin-left: unset;
        padding: 0;
<<<<<<< HEAD
        max-height: none;
        -ms-grid-column: 1;
        -ms-grid-row: 1;
=======
        max-height:100vh;
        height:100vh;
        overflow-y:hidden;
>>>>>>> ebe83045
    }
    .fulldesk #column_l_bottomgap {
        display: none;
    }

#centralTable {
    width: 100%;
}

#welcomeimage {
    text-align: right;
}

@media (max-width: 800px) {
    .fullscreen #welcomeimage {
        display: none;
    }
}

#welcomeimage img {
    height: 310px;
    width: 359px;
}

#logincell {
    text-align: center;
}

#loginpanel, #createpanel, #resetpanel, #tokenpanel, #resettokenpanel, #resetpasswordpanel, #resetpasswordpanel {
    display: inline-block;
    margin: 0;
    background-color: #979797;
    border-radius: 16px;
    width: 300px;
    padding: 16px;
    text-align: center;
}

#passwordPolicyCallout, #rpasswordPolicyCallout {
    left: -10px;
    width: 100px;
    position: absolute;
    background-color: #FFC;
    border-radius: 5px;
    padding: 5px;
    box-shadow: 0px 0px 15px #666;
    font-size: 10px;
}

#passWarning {
    padding-top:6px;
}

#footer {
<<<<<<< HEAD
    -ms-grid-column: 2;
    -ms-grid-row: 4;
    grid-area: footer;
=======
>>>>>>> ebe83045
    clear: both;
    overflow: auto;
    width: 100%;
    text-align: center;
    background-color: #113962;
    padding-top: 5px;
    padding-bottom: 5px;
}
    .fulldesk #footer {
        display: none;
    }
    .menu_stack.fullscreen #footer, .login #footer, .arg_hide #footer {
        -ms-grid-column: 1;
        -ms-grid-column-span: 2;
        -ms-grid-row: 4;
    }

/* Support for footer made with table */
#footer table {
    width:100%;
    border-spacing: 10px;
    border-collapse: separate;
}
#footer td:first-child {
    text-align: left;
    color:white;
}
#footer td {
    padding: 0px;
    text-align: right;
    color: white;
}

/* Support for new footer made with div (like masterhead) */
.footer1 {
    text-align: left;
    float: left;
    padding: 10px;
    color: white;
}
.footer2 {
    padding: 10px;
    text-align: right;
    color: white;
}

#masthead img {
    float: left;
}

#masthead p {
    font-size: 11px;
    color: #fff;
    margin: 10px 10px 0;
}

#footer a {
    color: #fff;
    text-decoration: underline;
}

    #footer a:hover {
        color: #fff;
        text-decoration: none;
    }

#dialog {
    z-index: 1000;
    background-color: #EEE;
    box-shadow: 0px 0px 15px #666;
    font-family: Arial,Helvetica,sans-serif;
    border-radius: 5px;
    position: fixed;
    top: 180px;
    left: calc((100% / 2) - 200px);
    width: 400px;
}

#dialogHeader {
    width: 100%;
    background-color: #003366;
    color: #FFF;
    border-radius: 5px 5px 0 0;
}

#dialogBody {
    margin-right: 16px;
    margin-left: 8px;
}

.dialogText {
    width: 100%;
    max-height: 260px;
    overflow-x: hidden;
    overflow-y: auto;
    line-height: 160%
}
.dialogTextLog {
    font-size:10px
}

#dialog1 {
    margin: auto;
    text-align: center;
    margin: 3px;
}

#id_dialogMessage {
    padding:10px;
}

#dialog2, #dialog3 {
    margin: auto;
    margin: 3px;
}

#idx_dlgButtonBar {
    padding: 10px;
<<<<<<< HEAD
    margin-bottom: 5px;
    overflow: auto;
    float: right;
=======
    margin-bottom: 20px;
>>>>>>> ebe83045
}

#idx_dlgCancelButton {
    float: right;
    width: 80px;
    margin-left: 5px;
}

#idx_dlgOkButton {
    float: right;
    width: 80px;
}

#idx_dlgDeleteButton {
    width: 80px;
}

#ua_fileaccessquota {
    width: 80px;
    text-align: right
}

#broadcastMessage {
    width: 370px;
    height: 100px;
    resize: none;
}

#idx_deskFullBtn2 {
    float: left;
    font-size: large;
    cursor: pointer;
    display: none;
}
    .fulldesk #idx_deskFullBtn2 {
        display: block;
    }
    .fulldesk #deskFullBtn {
        display: none;
    }

#p0message {
    margin: 50px;
    text-align: center;
}

#devListToolbarViewIcons {
    float:right;
}

#devListToolbarSpan {
    width: 100%;
    height: 24px;
    background-color: #d3d9d6;
    vertical-align: middle;
    border-spacing: 0
}

#SearchInput {
    width:120px;
}

#devListToolbarView, #devListToolbarSort, #devListToolbarSize {
    float: right;
}

#refreshmap {
    margin-left:5px;
}

/* Example if <table> is relplaced with <div><p> then image can be defined in css 
#NoMeshesPanel {
    background: url(../images/info.png) no-repeat 23px 20px;
    height: 48px;
    width: 47px;
    width: 100%;
    border: none;
    margin: auto;
    padding: 20px;
}
    #NoMeshesPanel p {
        display: inline-block;
        vertical-align: middle;
        margin-left: 60px;
    } */

    #NoMeshesPanel a {
        cursor: pointer;
    }
    #NoMeshesPanel table {
        width: 100%;
        padding: 20px
    }
    NoMeshesPanel img {
        height: 48px;
        width: 47px;
    }

#xdevices {
    max-height: calc(100vh - 239px);
    overflow-y: auto;
    overflow-x: hidden;
    -webkit-overflow-scrolling: touch;
}

#xdevicesmap {
    height: calc(100vh - 239px);
    width: 100%;
    overflow: hidden;
    position: relative;
}
#xmapSearchResultsDlg {
    position: absolute;
    max-height: 280px;
    left: 5px;
    top: 5px;
    max-width: 250px;
    z-index: 1000;
    background-color: #EEE;
    box-shadow: 0px 0px 15px #666;
}
#xmapSearchResultsBck {
    width: 100%;
    background-color: #003366;
    color: #FFF;
    border-radius: 5px 5px 0 0;
}

#xmapSearchClose {
    float: right;
    padding: 5px;
    cursor: pointer;
}

.xmapItem {
    overflow-y: auto;
    width: 100%;
    max-height: 240px
}
.xmapItemSel1 {
    cursor: pointer;
    padding: 5px;
    background-color: #F5F5F5;
}
.xmapItemSel1 {
    cursor: pointer;
    padding: 5px;
    background-color: #EBEBEB;
}

#xmap-info-window {
    text-shadow: 0px 0px 15px #FFF
}

#p2 a, #p6 a, #p10 a {
    cursor: pointer;
}

#p2AccountImage {
    width: 150px;
    height: 103px;
    margin-bottom: 10px;
    margin-right: 20px;
    float:right;
}

.p2AccountActions {
    width: 15px;
    display: inline-block;
}
.p2AccountActions span {
    color: green;
    font-size: 10px;
}

.newMeshBtn  {
    background: url(../images/icon-addnew.png) no-repeat 0px 0px;
    height: 12px;
    width: 12px;
    cursor: pointer;
    border: none;
    padding-left: 15px;
}

#p2noMeshFound, #p2ServerActionsBackup, #p2ServerActionsRestore, #p2ServerActionsVersion, #p2ServerActionsErrors, #serverStats {
    margin-left:40px;
}

.pTable {
    width: 100%;
    height: 24px;
    background-color: #d3d9d6;
    margin-bottom: 4px;
    vertical-align: middle;
    border-spacing: 0;

}

#p3users {
    max-height: calc(100vh - 243px);
    overflow-y: auto;
}
.p3usersTable {
    width: 100%;
    border-spacing: 0;
    padding: 0;
}
.p3usersTable th {
    color: gray;
}

#p3events {
<<<<<<< HEAD
    height: calc(100vh - 245px);
=======
    height: calc(100vh - 243px);
>>>>>>> ebe83045
    overflow-y: scroll
}

.p3eventsTable {
    width: 100%;
    border-spacing: 0;
    padding: 0;
}
.p3eventsTable {
    width: 100%;
    border-spacing: 0;
    padding: 0;
}

#p4name, #p4email, #p4pass1, #p4pass2 {
    width: 230px;
}

#p5filehead {
    width: 100%;
    background-color: #d3d9d6;
    text-align: left;
    padding: 4px;
}

#p5filesubhead {
    background-color: #E4E9E7;
    height: 28px;
}

#p5rightOfButtons {
    float: right;
    margin-top: 3px;
}

#p5filetable {
    width: 100%;
<<<<<<< HEAD
    height: calc(100vh - 295px);
=======
    height: calc(100vh - 294px);
>>>>>>> ebe83045
    overflow: auto;
    -webkit-user-select: none;
    position: relative;
}

#p5PublicShare {
    display: none;
    width: 100%;
    overflow: auto;
    -webkit-user-select: none;
    background-color: lightsteelblue;
}

#bigok {
    width: 256px;
    overflow: hidden;
    position: absolute;
    left: 337px;
    top: 20px;
    text-align: center;
    font-size: 1600%;
    color: #AAAAAA;
}

#bigfail {
    width: 256px;
    overflow: hidden;
    position: absolute;
    left: 337px;
    top: 20px;
    text-align: center;
    font-size: 1600%;
    color: #AAAAAA;
}

.chartViewCanvas {
    width: 80px;
    display: inline-block;
}

.chartViewText {
    width: 160px;
    display: inline-block;
}

#serverCpuChart, #serverMemoryChart {
    width: 60px;
    height: 60px;
}

#serverMainStats {
    height:calc(100vh - 251px);
    max-height:calc(100vh - 251px);
    width:100%
}

#p10BackButton, #p11BackButton {
    float:left
}

#p10html2 table {
    color: black;
    background-color: #EEE;
    border-color: #AAA;
    border-width: 1px;
    border-style: solid;
    border-collapse: collapse;
    width: 100%;
}
    #p10html2 thead {
        background-color:#AAAAAA;
        font-weight:bold;
    }
    #p10html2 thead tr {
        background-color:#AAAAAA;
        font-weight:bold;
    }
    #p10html2 thead img {
        float: right;
        cursor: pointer;
        padding: 3px;
    }
    #p10html2 .altBack {
        background-color: #DDD;
    }

.pwState {
    display: table-cell;
    height: 16px;
}
.pwsYellow          { background-color: yellow; }
.pwsTransparent     { background-color: #00000000; }
.pwsBlack           { background-color: black; }
.pwsBlue            { background-color: blue; }
.pwsBlue2           { background-color: blue; }
.pwsLightblue       { background-color: lightblue; }
.pwsBlueviolet      { background-color: blueviolet; }
.pwsDarkgreen       { background-color: darkgreen; }
.pwsLightseagreen   { background-color: lightseagreen; }
.pwsLightseagreen2  { background-color: lightseagreen; }

.p10html3right {
    float: right;
    font-size: x-small;
}

.p10html3left {
    font-size: x-small;
}

#MainComputerImage {
    border-width: 0px;
    height: 200px;
    width: 200px;
}

#MainComputerState {
    font-size: 12px;
    font-weight: bold;
    width: 100%;
    text-align: center;
}

#d2groupop {
    float: right;
    width: 250px;
}

#p12warning, #p12warning2, #p14warning, #p14warning2 {
    max-width: 100%;
    display:none;
    cursor: pointer;
    margin-bottom: 5px;
}

#MainMeshImage {
    border-width: 0px;
    height: 200px;
    width: 200px;
    float: right;
}

#DeskTools {
    position: absolute;
    width: 400px;
    height: 100%;
    background-color: gray;
    top: 0;
    right: 0;
    border-left: 2px solid lightgray;
}
#DeskToolsRefreshButton {
    float: right;
    padding: 3px;
    cursor: pointer;
}

a {
    color: #036;
    text-decoration: underline;
}

.i1 {
    background: url(../images/icons50.png) 0px 0px;
    height: 50px;
    width: 50px;
    cursor: pointer;
    border: none;
}

.i2 {
    background: url(../images/icons50.png) -50px 0px;
    height: 50px;
    width: 50px;
    cursor: pointer;
    border: none;
}

.i3 {
    background: url(../images/icons50.png) -100px 0px;
    height: 50px;
    width: 50px;
    cursor: pointer;
    border: none;
}

.i4 {
    background: url(../images/icons50.png) -150px 0px;
    height: 50px;
    width: 50px;
    cursor: pointer;
    border: none;
}

.i5 {
    background: url(../images/icons50.png) -200px 0px;
    height: 50px;
    width: 50px;
    cursor: pointer;
    border: none;
}

.i6 {
    background: url(../images/icons50.png) -250px 0px;
    height: 50px;
    width: 50px;
    cursor: pointer;
    border: none;
}

.j1 {
    background: url(../images/icons16.png) 0px 0px;
    height: 16px;
    width: 16px;
    cursor: pointer;
    border: none;
}

.j2 {
    background: url(../images/icons16.png) -16px 0px;
    height: 16px;
    width: 16px;
    cursor: pointer;
    border: none;
}

.j3 {
    background: url(../images/icons16.png) -32px 0px;
    height: 16px;
    width: 16px;
    cursor: pointer;
    border: none;
}

.j4 {
    background: url(../images/icons16.png) -48px 0px;
    height: 16px;
    width: 16px;
    cursor: pointer;
    border: none;
}

.j5 {
    background: url(../images/icons16.png) -64px 0px;
    height: 16px;
    width: 16px;
    cursor: pointer;
    border: none;
}

.j6 {
    background: url(../images/icons16.png) -80px 0px;
    height: 16px;
    width: 16px;
    cursor: pointer;
    border: none;
}

.lbbutton {
    width:74px;
    height:74px;
    border-radius:5px;
    background-color:white;
    margin-left:8px;
    margin-top:8px;
    position:relative;
    cursor:pointer;
    opacity:0.5;
}

.lbbutton:hover {
    opacity:1;
}

.lbbuttonsel {
    opacity:0.9;
}

.lbbuttonsel2 {
    width:82px;
    border-radius:5px 0px 0px 5px;
    opacity:1;
}

.lb1 {
    background: url(../images/leftbar-62.jpg) -0px 0px;
    height: 62px;
    width: 62px;
    cursor: pointer;
    border: none;
    position:absolute;
    top: 6px;
    left: 6px
}

.lb2 {
    background: url(../images/leftbar-62.jpg) -75px 0px;
    height: 62px;
    width: 62px;
    cursor: pointer;
    border: none;
    position:absolute;
    top: 6px;
    left: 6px
}

.lb3 {
    background: url(../images/leftbar-62.jpg) -150px 0px;
    height: 62px;
    width: 62px;
    cursor: pointer;
    border: none;
    position:absolute;
    top: 6px;
    left: 6px
}

.lb4 {
    background: url(../images/leftbar-62.jpg) -225px 0px;
    height: 62px;
    width: 62px;
    cursor: pointer;
    border: none;
    position:absolute;
    top: 6px;
    left: 6px
}

.lb5 {
    background: url(../images/leftbar-62.jpg) -294px 0px;
    height: 62px;
    width: 62px;
    cursor: pointer;
    border: none;
    position:absolute;
    top: 6px;
    left: 6px
}

.lb6 {
    background: url(../images/leftbar-62.jpg) -360px 0px;
    height: 62px;
    width: 62px;
    cursor: pointer;
    border: none;
    position:absolute;
    top: 6px;
    left: 6px
}

.m0  { background : url(../images/images16.png)  -32px 0px; height : 16px; width : 16px; border:none; float:left }
.m1  { background : url(../images/images16.png)  -16px 0px; height : 16px; width : 16px; border:none; float:left }
.m2  { background : url(../images/images16.png)  -96px 0px; height : 16px; width : 16px; border:none; float:left }
.m3  { background : url(../images/images16.png) -112px 0px; height : 16px; width : 16px; border:none; float:left }
.si0 { background : url(../images/icons16.png)     0px 0px; height : 16px; width : 16px; border:none; float:left }
.si1 { background : url(../images/icons16.png)   -16px 0px; height : 16px; width : 16px; border:none; float:left }
.si2 { background : url(../images/icons16.png)   -32px 0px; height : 16px; width : 16px; border:none; float:left }
.si3 { background : url(../images/icons16.png)   -48px 0px; height : 16px; width : 16px; border:none; float:left }
.si4 { background : url(../images/icons16.png)   -64px 0px; height : 16px; width : 16px; border:none; float:left }

.mi { background : url(../images/meshicon50.png) 0px 0px; height: 50px; width: 50px; cursor:pointer; border:none }

#floatframe {
    position: fixed;
    top: 200px;
    height: 300px;
    z-index: 200;
    display: none;
}

.style1 {
    text-align: center;
}

.style2 {
    text-align: center;
    background-color: #808080;
    font-weight: bold;
}

.style3 {
    text-align: center;
    color: white;
    background-color: #808080;
    font-weight: bold;
}

.style3x {
    text-align: center;
    color: white;
    background-color: #808080;
    font-weight: bold;
}

    .style3x:hover {
        background-color: #606060;
    }

    .style3x.fullselect {
        background-color: #003366;
    }
    
    .style3x.semiselect {
        background-color: #606060;
    }

.style3sel {
    text-align: center;
    color: white;
    background-color: #003366;
    font-weight: bold;
}


.style4 {
    color: white;
    text-decoration: none;
}

.style5 {
    text-align: center;
    background-color: #808080;
    font-weight: normal;
}

.style6 {
    text-align: left;
    background-color: #D3D9D6;
    padding:3px;
}

.style7 {
    font-size: large;
    background-color: #FFFFFF;
    width: 180px;
}

.style9 {
    max-width: 400px;
    overflow: hidden;
}

.style10 {
    background-color: #C9C9C9;
}

.style11 {
    font-size: large;
    background-color: #C9C9C9;
}

.style14 {
    height: 100%;
    text-align: left;
    background-color: #D3D9D6;
}

<<<<<<< HEAD
/* .pTable .style14 {
    float: left;
} */

=======
>>>>>>> ebe83045
.auto-style1 {
    text-align: right;
    background-color: #D3D9D6;
}

.icon2 {
    float: left;
    margin: 7px;
}

.warningbox {
    width: auto;
    border-radius: 8px;
    padding: 8px;
    background-color: lightsalmon;
}

.fileIcon1 {
    background: url(data:image/gif;base64,R0lGODlhEAAQAJEDAPb49Y2Sj9LT2f///yH5BAEAAAMALAAAAAAQABAAAAImnI+py+1vhJwyUYAzHTL4D3qdlJWaIFJqmKod607sDKIiDUP63hQAOw==);
    height: 16px;
    width: 16px;
    cursor: pointer;
    border: none;
    float: left;
    margin-top: 1px;
}

.fileIcon2 {
    background: url(data:image/gif;base64,R0lGODlhEAAQAJEDAM2xV/Xur+XPgP///yH5BAEAAAMALAAAAAAQABAAAAJD3ISZIGHWUGihznesYDYATFVM+D2hJ4lgN1olxALAtAlmPCJvuMmJd6PJckDYwicrHhTD5o7plJmg0Uc0asNMkphHAQA7);
    height: 16px;
    width: 16px;
    cursor: pointer;
    border: none;
    float: left;
    margin-top: 1px;
}

.fileIcon3 {
    background: url(data:image/gif;base64,R0lGODlhEAAQAJEDAPb19IGBgbq6uv///yH5BAEAAAMALAAAAAAQABAAAAIy3ISpxgcPH2ouQgFEw1YmxnUXKEaaEZZnVWZk66JwzKpvuwZzwOgwb/C1gIOA8Yg8DgoAOw==);
    height: 16px;
    width: 16px;
    cursor: pointer;
    border: none;
    float: left;
    margin-top: 1px;
}

.fileIcon4 {
    background: url(../images/meshicon16.png);
    height: 16px;
    width: 16px;
    cursor: pointer;
    border: none;
    float: left;
    margin-top: 1px;
}

.filelist {
    -moz-user-select: none;
    -khtml-user-select: none;
    -webkit-user-select: none;
    -o-user-select: none;
    cursor: default;
    -khtml-user-drag: element;
    background-color: white;
    clear: both;
}

.noselect {
    -webkit-touch-callout: none;
    -webkit-user-select: none;
    -khtml-user-select: none;
    -moz-user-select: none;
    -ms-user-select: none;
    user-select: none;
}

.fsize {
    float: right;
    text-align: right;
    width: 180px;
}

.g1 {
    background-position: 0% 0%;
    width: 14px;
    height: 100%;
    float: left;
    /* fallback (Opera) */
    /* Mozilla: */
    /* Chrome, Safari:*/
    background-image: linear-gradient(to right, #ffffff 0%, #c9c9c9 100%);
    background-color: #c9c9c9;
    background-repeat: repeat;
    background-attachment: scroll;
}
    #p3events .g1 {
        float: none;
    }
    #p3users .g1 {
        height:24px;
        float: left;
    }

.g1s {
    background-image: linear-gradient(to right, #ffffff 0%, #b9b9b9 100%);
}

.g2 {
    background-position: 0% 0%;
    width: 14px;
    height: 100%;
    float: right;
    /* fallback (Opera) */
    /* Mozilla: */
    /* Chrome, Safari:*/
    background-image: linear-gradient(to right, #c9c9c9 0%, #ffffff 100%);
    background-color: #c9c9c9;
    background-repeat: repeat;
    background-attachment: scroll;
}
    #p3events .g2 {
        float: none;
    }
    #p3users .g2 {
        height:24px;
        float: right;
    }

.g2s {
    background-image: linear-gradient(to right, #b9b9b9 0%, #ffffff 100%);
}

.h1pre {
    width: 16px;
    height: 100%;
    float: left;
    font-size: large;
    background-color: #FFFFFF;
}

.h1 {
    background-position: 0% 0%;
    width: 14px;
    height: 100%;
    /* fallback (Opera) */
    /* Mozilla: */
    /* Chrome, Safari:*/
    background-image: linear-gradient(to right, #ffffff 0%, #d3d9d6 100%);
    background-color: #d3d9d6;
    background-repeat: repeat;
    background-attachment: scroll;
}

.h2end {
    height: 100%;
    width: 20px;
    float: right;
    background-color: #ffffff
}

.h2 {
    background-position: 0% 0%;
    width: 14px;
    height: 100%;
    /* fallback (Opera) */
    /* Mozilla: */
    /* Chrome, Safari:*/
    background-image: linear-gradient(to right, #d3d9d6 0%, #ffffff 100%);
    background-color: #d3d9d6;
    background-repeat: repeat;
    background-attachment: scroll;
}

.e1 {
    font-size: large;
    margin-top: 4px;
    margin-bottom: 3px;
    overflow: hidden;
    word-wrap: hyphenate;
    white-space: nowrap;
    text-overflow: ellipsis;
}

.e2 {
    float: left;
    height: 100%;
    background-color: #c9c9c9;
}

.e2s {
    background-color: #b9b9b9;
}

.bar {
    font-size: large;
    background-color: #C9C9C9;
    height: 24px;
    float: left;
    margin-bottom: 2px;
}
    #p3users .bar {
        width: 100%;
        font-size: medium;
    }

.baricon {
    float: left;
    height: 24px;
    width: 24px;
    background-color: white;
}
    .baricon div {
        width: 16px;
        margin-top: 4px;
        margin-left: 2px;
        height: 16px
    }

.bar2 {
    font-size: large;
    height: 24px;
    float: left;
    margin-bottom: 2px;
}

.bar18 {
    font-size: large;
    background-color: #C9C9C9;
    height: 18px;
    float: left;
    margin-bottom: 2px;
}

.bar182 {
    font-size: large;
    height: 18px;
    float: left;
    margin-bottom: 2px;
}

.devHeaderx {
    color: lightgray;
}

.DevSt {
    border-bottom-style: solid;
    border-bottom-width: 1px;
    border-bottom-color: #DDDDDD;
}

.contextMenu {
    background: #F9F9F9;
    box-shadow: 0 0 12px rgba( 0, 0, 0, .3 );
    border: 1px solid #ccc;
    /*border-radius: 4px;*/
    display: none;
    position: absolute;
    top: 0;
    left: 0;
    list-style: none;
    margin: 0;
    padding: 5px;
    min-width: 100px;
    max-width: 150px;
    z-index: 500;
}

.cmtext {
    color: #444;
    display: inline-block;
    padding-left: 8px;
    padding-right: 8px;
    padding-top: 5px;
    padding-bottom: 5px;
    text-decoration: none;
    width: 85%;
    cursor: default;
    overflow: hidden;
    position: relative;
}

    .cmtext:hover {
        color: #f9f9f9;
        background: #444;
    }

.gray {
    /*filter: url("data:image/svg+xml;utf8,&lt;svg xmlns=\'http://www.w3.org/2000/svg\'&gt;&lt;filter id=\'grayscale\'&gt;&lt;feColorMatrix type=\'matrix\' values=\'0.3333 0.3333 0.3333 0 0 0.3333 0.3333 0.3333 0 0 0.3333 0.3333 0.3333 0 0 0 0 0 1 0\'/&gt;&lt;/filter&gt;&lt;/svg&gt;#grayscale");*/ /* Firefox 10+, Firefox on Android */
    filter: gray; /* IE6-9 */
    -webkit-filter: grayscale(100%) opacity(60%); /* Chrome 19+, Safari 6+, Safari 6+ iOS */
    -ms-filter: "progid:DXImageTransform.Microsoft.Alpha(Opacity=50)";
    -moz-opacity: 0.60;
    opacity:.60;
    filter: alpha(opacity=60);
}

.unselectable {
    -webkit-touch-callout: none;
    -webkit-user-select: none;
    -khtml-user-select: none;
    -moz-user-select: none;
    -ms-user-select: none;
    user-select: none;
}

.notifiyBox {
    position: absolute;
    z-index:1000;
    top: 50px;
    right: 26px;
    width: 300px;
    text-align: left;
    background-color: #F0ECCD;
    border: 4px solid #666;
    -webkit-border-radius: 10px;
    -moz-border-radius: 10px;
    border-radius: 10px;
    -webkit-box-shadow: 2px 2px 4px #888;
    -moz-box-shadow: 2px 2px 4px #888;
    box-shadow: 2px 2px 4px #888;
    max-height:200px;
}

.notifiyBox:before {
  content: ' ';
  position: absolute;
  width: 0;
  height: 0;
  right: 5px;
  top: -30px;
  border: 15px solid;
  border-color: transparent #666 #666 transparent;
}

.notifiyBox:after {
  content: ' ';
  position: absolute;
  width: 0;
  height: 0;
  right: 7px;
  top: -24px;
  border: 12px solid;
  border-color: transparent #F0ECCD #F0ECCD transparent;
}

.notification {
    width:100%;
    min-height:30px;
}

.notification:hover {
    background-color: #EFE8B6;
}

#notificationCount {
    min-width: 28px;
    font-size: 20px;
    border-radius: 5px;
    background-color: lightblue;
    text-align: center;
    margin: 8px;
    cursor: pointer;
    padding: 4px
}

<<<<<<< HEAD

.deskareaicon {
    cursor: pointer;
    border: none;
    float: right;
    font-size: 130%;
    margin-right: 4px;
}

.areaHead {
    padding-left: 4px;
    padding-top: 2px;
    padding-bottom: 2px;
    background: #C0C0C0;
}

.areaProgress {
    background-color: gray;
}

.areaProgress div {
    height: 2px;
    width: 0%;
    background-color:red;
}

.areaFoot {
    padding-top: 2px;
    padding-bottom: 2px;
    background: #C0C0C0;
}

.toright2 {
    float: right;
    text-align: right;
    padding-right: 4px;
}

#deskarea0 {
  width: 100%;
  padding: 0px;
  padding: 0px;
  margin-top: 0px;
}

  .fulldesk #deskarea0 {
    min-width: 100%;
    min-height: 0px;
    height: 100%;
    position: relative;
    display: -ms-grid;
    display: grid;
    grid-gap: 0px;
    grid-template-areas: 
    "deskarea1" 
    "deskarea2" 
    "deskarea3" 
    "deskarea4";
    /* grid-template-columns: 90px auto; */
    grid-template-rows: 24px max-content auto max-content;
    -ms-grid-columns: 1fr;
    -ms-grid-rows: 24px max-content 1fr max-content;
  }

    #deskarea0 .mR {
        margin-right: 3px;
    }

#deskarea1 {
  grid-area: deskarea1;
  -ms-grid-column: 1;
  -ms-grid-row: 1;
}


#deskarea2 {
  grid-area: deskarea2;
  background-color: gray;
  -ms-grid-column: 1;
  -ms-grid-row: 2;
}

#progressbar {
    height:2px;
    width:0%;
    background-color:red;
}

=======
>>>>>>> ebe83045
#deskarea3x {
    background: black;
    text-align: center;
    position: relative;
    overflow: hidden;
<<<<<<< HEAD
    width: 100%;
    max-height: calc(100vh - 296px); /*  + 24px hight of submenu */
    height: calc(100vh - 296px);
}

  .room4submenu #deskarea3x {
      max-height: calc(100vh - 296px);
      height: calc(100vh - 296px);
  }

  .fulldesk #deskarea3x {
    grid-area: deskarea3;
    max-height: none;
    height: calc(100vh - 56px);
    -ms-grid-column: 1;
    -ms-grid-row: 3;
  }

=======
}

>>>>>>> ebe83045
#DeskFocus {
    overflow: hidden;
    color: transparent;
    border:3px dotted rgba(255,0,0,.2);
    position: absolute;
    border-radius: 5px;
}

#DeskParent {
    overflow:hidden
}

#Desk {
    overflow: hidden;
    width: 100%;
    -ms-touch-action: none;
    position: absolute;
    top: 0px;
    bottom: 0px;
    left: 0px;
    right: 0px;
    margin: auto;
}


#deskToolsBar {
    position: absolute;
    padding: 3px;
    border-radius: 3px 3px 0px 0px;
    top: 5px;
    left: 4px;
    bottom: 26px;
    background-color:lightgray;
    cursor: pointer;
}

#DeskToolsProcesses {
    overflow-y: scroll;
    position: absolute;
    top: 24px;
    bottom: 0px;
    width: 100%
}

.deskToolsBar {
    padding: 3px;
}
.deskToolsBar:hover {
    background-color: #EFE8B6;
}

<<<<<<< HEAD
#deskarea4 {
  grid-area: deskarea4;
  -ms-grid-column: 1;
  -ms-grid-row: 4;
}

#DeskChatButton, #DeskNotifyButton, #DeskOpenWebButton {
    float: right;
    margin-top: 1px;
    margin-right: 4px;
    cursor: pointer;
}

#DeskClip, #DeskControlSpan, #specialkeylist {
    margin-left:6px;
}
=======
>>>>>>> ebe83045

.userTableHeader {
    border-bottom: 1pt solid lightgray;
    padding-top: 4px;
    padding-bottom: 4px;
}

<<<<<<< HEAD
#deskkeys {
    margin-left: 6px;
}

#p12BackButton {
    float: left;
}

#termTable {
    width: 100%;
    padding: 0px;
    padding: 0px;
    margin-top: 0px;
}

#termarea3x {
    background: black;
    text-align: center;
    height: 500px;
    position: relative;
}

#Term {
    background: black;
    margin: 0;
    padding: 0;
}

#p13toolbar {
    width: 100%
}
#p13toolbar .areaHead {
    border-bottom: 2px solid black;
}

#p13toolbar .areaHead2 {
    width: 100%;
    background-color: #d3d9d6;
    text-align: left;
    padding: 4px;
}

#p13toolbar .areaHead3 {
    background-color:#E4E9E7;
    height:28px;
}

#p13filetable {
    width: 100%;
    height: calc(100vh - 349px);
    overflow: auto;
    -webkit-user-select: none;
}

#p13bigok {
    width: 256px;
    overflow: hidden;
    position: absolute;
    left: 337px;
    top: 200px;
    text-align: center;
    font-size: 1600%;
    color: #AAAAAA;
}

#p13bigfail {
    width: 256px;
    overflow: hidden;
    position: absolute;
    left: 337px;
    top: 200px;
    text-align: center;
    font-size: 1600%;
    color: #AAAAAA;
}

#p14iframe {
    width: 100%;
    height: calc(100vh - 242px);
    border: 0;
    overflow: hidden;
}

#p13toolbarBottom, #p13toolbar {
    width: 100%;
}

#consoleTable {
    width: 100%;
    padding: 0px;
    padding: 0px;
    margin-top: 0px;
}

#p15statetext {
    padding: 4px;
    height: 15px;
}

#p15agentConsole {
    background: black;
    margin: 0;
    padding: 0;
    color: lightgray;
    width: 100%;
    /*  */
    height: calc(100vh - 299px);
    max-height: calc(100vh - 299px);
    position: relative;
}

    .menu_stack.fullscreen #p15agentConsole {
        height: calc(100vh - 305px);
        max-height: calc(100vh - 305px);
    }

#p15coreName {
    padding: 4px;
    display: inline-block;
}

#p15agentConsoleText {
    /* position: absolute; */
    margin: 0;
    padding: 0;
    top: 0;
    bottom: 0;
    /* left: 0;
    right: 0; */
    overflow-y: scroll;
    overflow-x: auto;
    height: calc(100vh - 299px);
    max-height: calc(100vh - 299px);
    width: 930px;
}
    .menu_stack.fullscreen #p15agentConsoleText {
        width: calc(100vw - 30px);
        height: calc(100vh - 305px);
        max-height: calc(100vh - 305px);
    }
    .fullscreen #p15agentConsoleText {
        width: calc(100vw - 120px);
    }

#p16events, #p31events {
    max-height: calc(100vh - 269px);
    overflow-y: auto;
}

#p40 {
    height:calc(100vh - 191px)
}

=======
>>>>>>> ebe83045
.viewSelector {
    width:32px;
    height:32px;
    background-color:#DDD;
    border-radius:3px;
    float:left;
    margin-left:5px;
    cursor: pointer;
    opacity: 0.3;
}

.viewSelectorSel {
    background-color:#BBB;
    opacity: 0.8;
}

    .viewSelector:hover {
        opacity: 0.5;
        background-color:#AAA;
    }


.viewSelector1 {
    margin-left:2px;
    margin-top:2px;
    background: url(../images/views.png) -0px 0px;
    height: 28px;
    width: 28px;
}

.viewSelector2 {
    margin-left:2px;
    margin-top:2px;
    background: url(../images/views.png) -28px 0px;
    height: 28px;
    width: 28px;
}

.viewSelector3 {
    margin-left:2px;
    margin-top:2px;
    background: url(../images/views.png) -56px 0px;
    height: 28px;
    width: 28px;
}

.viewSelector4 {
    margin-left:2px;
    margin-top:2px;
    background: url(../images/views.png) -84px 0px;
    height: 28px;
    width: 28px;
}

.viewSelector5 {
    margin-left:2px;
    margin-top:2px;
    background: url(../images/views.png) -112px 0px;
    height: 28px;
    width: 28px;
}

.backButtonEx {
    margin-left:2px;
    margin-top:2px;
    background: url(../images/views.png) -140px 0px;
    height: 28px;
    width: 28px;
}

.backButton {
    width:32px;
    height:32px;
    background-color:#DDD;
    border-radius:3px;
    float:left;
    margin-right:5px;
    cursor: pointer;
    opacity: 0.3;
}
    .backButton:hover {
        opacity: 0.5;
        background-color:#AAA;
    }

.hoverButton {
    opacity: 0.5;
    width: 10px;
    height: 10px;
}

    .hoverButton:hover {
        opacity: 1;
    }

.tagSpan {
    background-color: lightgray;
    padding: 3px;
    margin-right: 4px;
    border-radius: 5px;
}<|MERGE_RESOLUTION|>--- conflicted
+++ resolved
@@ -21,7 +21,6 @@
     border-left: 1px solid #b7b7b7;
     padding: 0;
 }
-<<<<<<< HEAD
     .fullscreen.login #container {
         -ms-grid-rows: 66px 24px 1fr 45px;
         grid-template-rows: 66px 24px auto 45px;
@@ -55,17 +54,12 @@
         "content content" 
         "footer footer";
     }
-=======
-
->>>>>>> ebe83045
     .fullscreen #container {
         width: 100%;
         min-width: 700px;
         min-height: 0px;
         border-right: 0px none #b7b7b7;
         border-left: 0px none #b7b7b7;
-<<<<<<< HEAD
-
         height: calc(100% - 0px);
         position: relative;
         display: -ms-grid;
@@ -80,8 +74,6 @@
         grid-template-columns: 90px auto;
         -ms-grid-rows: 66px 24px 1fr 45px;
         grid-template-rows: 66px 24px auto 45px;
-=======
->>>>>>> ebe83045
     }
 
     .fulldesk #container {
@@ -91,7 +83,6 @@
         border-right: 0px none #b7b7b7;
         border-left: 0px none #b7b7b7;
         position: unset;
-<<<<<<< HEAD
         position: relative;
         display: -ms-grid !important;
         display: grid !important;
@@ -101,8 +92,6 @@
         grid-template-columns: repeat(auto-fit, minmax(100px, 1fr)) !important;
         -ms-grid-rows: 1fr;
         grid-template-rows: repeat(auto-fit, minmax(100px, 1fr))!important;
-=======
->>>>>>> ebe83045
     }
 
 #masthead {
@@ -123,13 +112,10 @@
 
     .fullscreen #masthead {
         width: 100%;
-<<<<<<< HEAD
         grid-area: header;
         -ms-grid-column: 1;
         -ms-grid-column-span: 2;
         -ms-grid-row: 1;
-=======
->>>>>>> ebe83045
     }
     .fulldesk #masthead {
         display: none;
@@ -185,10 +171,6 @@
         display: none;
     }
 
-<<<<<<< HEAD
-
-=======
->>>>>>> ebe83045
 #topbar {
     position: relative;
     grid-area: nav;
@@ -261,17 +243,10 @@
         -ms-grid-row-span: 4;
     }
     .fullscreen #column_l {
-<<<<<<< HEAD
         -ms-grid-column: 2;
         -ms-grid-row: 3;
         grid-area: content;
         width: unset;
-        /* height: calc(100vh - 111px);
-        width: calc(100% - 30px); */
-=======
-        height: calc(100vh - 135px);
-        width: calc(100% - 30px);
->>>>>>> ebe83045
         overflow-y: auto;
     }
 
@@ -281,21 +256,15 @@
         -ms-grid-row: 3;
     }
     .fulldesk #column_l {
+        height: 100%;
         width: 100%;
-        /*height: unset;*/
-        /*max-height: unset;*/
-        /*overflow-y: unset;*/
+        height: unset;
         margin-left: unset;
+        overflow-y: unset;
         padding: 0;
-<<<<<<< HEAD
         max-height: none;
         -ms-grid-column: 1;
         -ms-grid-row: 1;
-=======
-        max-height:100vh;
-        height:100vh;
-        overflow-y:hidden;
->>>>>>> ebe83045
     }
     .fulldesk #column_l_bottomgap {
         display: none;
@@ -350,12 +319,9 @@
 }
 
 #footer {
-<<<<<<< HEAD
     -ms-grid-column: 2;
     -ms-grid-row: 4;
     grid-area: footer;
-=======
->>>>>>> ebe83045
     clear: both;
     overflow: auto;
     width: 100%;
@@ -474,13 +440,9 @@
 
 #idx_dlgButtonBar {
     padding: 10px;
-<<<<<<< HEAD
     margin-bottom: 5px;
     overflow: auto;
     float: right;
-=======
-    margin-bottom: 20px;
->>>>>>> ebe83045
 }
 
 #idx_dlgCancelButton {
@@ -693,11 +655,7 @@
 }
 
 #p3events {
-<<<<<<< HEAD
     height: calc(100vh - 245px);
-=======
-    height: calc(100vh - 243px);
->>>>>>> ebe83045
     overflow-y: scroll
 }
 
@@ -735,11 +693,7 @@
 
 #p5filetable {
     width: 100%;
-<<<<<<< HEAD
     height: calc(100vh - 295px);
-=======
-    height: calc(100vh - 294px);
->>>>>>> ebe83045
     overflow: auto;
     -webkit-user-select: none;
     position: relative;
@@ -1197,13 +1151,6 @@
     background-color: #D3D9D6;
 }
 
-<<<<<<< HEAD
-/* .pTable .style14 {
-    float: left;
-} */
-
-=======
->>>>>>> ebe83045
 .auto-style1 {
     text-align: right;
     background-color: #D3D9D6;
@@ -1569,8 +1516,6 @@
     cursor: pointer;
     padding: 4px
 }
-
-<<<<<<< HEAD
 
 .deskareaicon {
     cursor: pointer;
@@ -1659,14 +1604,11 @@
     background-color:red;
 }
 
-=======
->>>>>>> ebe83045
 #deskarea3x {
     background: black;
     text-align: center;
     position: relative;
     overflow: hidden;
-<<<<<<< HEAD
     width: 100%;
     max-height: calc(100vh - 296px); /*  + 24px hight of submenu */
     height: calc(100vh - 296px);
@@ -1685,10 +1627,6 @@
     -ms-grid-row: 3;
   }
 
-=======
-}
-
->>>>>>> ebe83045
 #DeskFocus {
     overflow: hidden;
     color: transparent;
@@ -1740,7 +1678,6 @@
     background-color: #EFE8B6;
 }
 
-<<<<<<< HEAD
 #deskarea4 {
   grid-area: deskarea4;
   -ms-grid-column: 1;
@@ -1757,8 +1694,6 @@
 #DeskClip, #DeskControlSpan, #specialkeylist {
     margin-left:6px;
 }
-=======
->>>>>>> ebe83045
 
 .userTableHeader {
     border-bottom: 1pt solid lightgray;
@@ -1766,7 +1701,6 @@
     padding-bottom: 4px;
 }
 
-<<<<<<< HEAD
 #deskkeys {
     margin-left: 6px;
 }
@@ -1920,8 +1854,6 @@
     height:calc(100vh - 191px)
 }
 
-=======
->>>>>>> ebe83045
 .viewSelector {
     width:32px;
     height:32px;
