--- conflicted
+++ resolved
@@ -202,16 +202,7 @@
                         // erase update
                         require('fs').unlinkSync(process.cwd() + agentfilename + '.update');
 
-<<<<<<< HEAD
-                        sendConsoleText('Restarting service...', sessionid);
-=======
-                        // add execute permissions
-                        var m = require('fs').statSync(process.execPath).mode;
-                        m |= (require('fs').CHMOD_MODES.S_IXUSR | require('fs').CHMOD_MODES.S_IXGRP | require('fs').CHMOD_MODES.S_IXOTH);
-                        require('fs').chmodSync(process.execPath, m);
-
                         if (sessionid != null) { sendConsoleText('Restarting service...', sessionid); }
->>>>>>> 54a364f5
                         try
                         {
                             // restart service
