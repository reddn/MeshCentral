--- conflicted
+++ resolved
@@ -6,11 +6,9 @@
 var tunnels = {};
 var fs = require('fs');
 
-if (require('MeshAgent').ARCHID == null)
-{
+if (require('MeshAgent').ARCHID == null) {
     var id = null;
-    switch (process.platform)
-    {
+    switch (process.platform) {
         case 'win32':
             id = require('_GenericMarshal').PointerSize == 4 ? 3 : 4;
             break;
@@ -18,12 +16,10 @@
             id = require('_GenericMarshal').PointerSize == 4 ? 31 : 30;
             break;
         case 'darwin':
-            try
-            {
+            try {
                 id = require('os').arch() == 'x64' ? 16 : 29;
             }
-            catch(xx)
-            {
+            catch (xx) {
                 id = 16;
             }
             break;
@@ -33,22 +29,17 @@
 
 //attachDebugger({ webport: 9994, wait: 1 }).then(function (p) { console.log('Debug on port: ' + p); });
 
-function sendConsoleText(msg, sessionid)
-{
-    if (sessionid != null)
-    {
+function sendConsoleText(msg, sessionid) {
+    if (sessionid != null) {
         require('MeshAgent').SendCommand({ action: 'msg', type: 'console', value: msg, sessionid: sessionid });
     }
-    else
-    {
+    else {
         require('MeshAgent').SendCommand({ action: 'msg', type: 'console', value: msg });
     }
 }
 
-function sendAgentMessage(msg, icon)
-{
-    if (sendAgentMessage.messages == null)
-    {
+function sendAgentMessage(msg, icon) {
+    if (sendAgentMessage.messages == null) {
         sendAgentMessage.messages = {};
         sendAgentMessage.nextid = 1;
     }
@@ -57,11 +48,9 @@
 }
 
 // Add to the server event log
-function MeshServerLog(msg, state)
-{
+function MeshServerLog(msg, state) {
     if (typeof msg == 'string') { msg = { action: 'log', msg: msg }; } else { msg.action = 'log'; }
-    if (state)
-    {
+    if (state) {
         if (state.userid) { msg.userid = state.userid; }
         if (state.username) { msg.username = state.username; }
         if (state.sessionid) { msg.sessionid = state.sessionid; }
@@ -71,11 +60,9 @@
 }
 
 // Add to the server event log, use internationalized events
-function MeshServerLogEx(id, args, msg, state)
-{
+function MeshServerLogEx(id, args, msg, state) {
     var msg = { action: 'log', msgid: id, msgArgs: args, msg: msg };
-    if (state)
-    {
+    if (state) {
         if (state.userid) { msg.userid = state.userid; }
         if (state.username) { msg.username = state.username; }
         if (state.sessionid) { msg.sessionid = state.sessionid; }
@@ -84,17 +71,13 @@
     require('MeshAgent').SendCommand(msg);
 }
 
-function pathjoin()
-{
+function pathjoin() {
     var x = [];
-    for (var i in arguments)
-    {
+    for (var i in arguments) {
         var w = arguments[i];
-        if (w != null)
-        {
+        if (w != null) {
             while (w.endsWith('/') || w.endsWith('\\')) { w = w.substring(0, w.length - 1); }
-            if (i != 0)
-            {
+            if (i != 0) {
                 while (w.startsWith('/') || w.startsWith('\\')) { w = w.substring(1); }
             }
             x.push(w);
@@ -106,48 +89,38 @@
 // Replace a string with a number if the string is an exact number
 function toNumberIfNumber(x) { if ((typeof x == 'string') && (+parseInt(x) === x)) { x = parseInt(x); } return x; }
 
-function linux_execv(name, agentfilename, sessionid)
-{
+function linux_execv(name, agentfilename, sessionid) {
     var libs = require('monitor-info').getLibInfo('libc');
     var libc = null;
 
-    while (libs.length > 0)
-    {
-        try
-        {
+    while (libs.length > 0) {
+        try {
             libc = require('_GenericMarshal').CreateNativeProxy(libs.pop().path);
             break;
         }
-        catch (e)
-        {
+        catch (e) {
             libc = null;
             continue;
         }
     }
-    if (libc != null)
-    {
-        try
-        {
+    if (libc != null) {
+        try {
             libc.CreateMethod('execv');
         }
-        catch (e)
-        {
+        catch (e) {
             libc = null;
         }
     }
 
-    if (libc == null)
-    {
+    if (libc == null) {
         // Couldn't find libc.so, fallback to using service manager to restart agent
         if (sessionid != null) { sendConsoleText('Restarting service via service-manager...', sessionid) }
-        try
-        {
+        try {
             // restart service
             var s = require('service-manager').manager.getService(name);
             s.restart();
         }
-        catch (zz)
-        {
+        catch (zz) {
             sendConsoleText('Self Update encountered an error trying to restart service', sessionid);
             sendAgentMessage('Self Update encountered an error trying to restart service', 3);
         }
@@ -160,19 +133,16 @@
     var args;
     var argarr = [];
     var path = require('_GenericMarshal').CreateVariable(process.execPath);
-    
-    if (require('MeshAgent').getStartupOptions != null)
-    {
+
+    if (require('MeshAgent').getStartupOptions != null) {
         var options = require('MeshAgent').getStartupOptions();
-        for (i in options)
-        {
+        for (i in options) {
             argarr.push('--' + i + '="' + options[i] + '"');
         }
     }
 
     args = require('_GenericMarshal').CreateVariable((1 + argarr.length) * require('_GenericMarshal').PointerSize);
-    for (i = 0; i < argarr.length; ++i)
-    {
+    for (i = 0; i < argarr.length; ++i) {
         var arg = require('_GenericMarshal').CreateVariable(argarr[i]);
         arg.pointerBuffer().copy(args.toBuffer(), i * require('_GenericMarshal').PointerSize);
     }
@@ -182,8 +152,7 @@
     sendAgentMessage('Self Update failed because execv() failed', 3);
 }
 
-function bsd_execv(name, agentfilename, sessionid)
-{
+function bsd_execv(name, agentfilename, sessionid) {
     var child = require('child_process').execFile('/bin/sh', ['sh']);
     child.stdout.str = ''; child.stdout.on('data', function (c) { this.str += c.toString(); });
     child.stderr.str = ''; child.stderr.on('data', function (c) { this.str += c.toString(); });
@@ -198,21 +167,18 @@
     child.stdin.write(' }');
     child.stdin.write("}'\nexit\n");
     child.waitExit();
-    if (child.stdout.str.trim() == '')
-    {
+    if (child.stdout.str.trim() == '') {
         if (sessionid != null) { sendConsoleText('Self Update failed because cannot find libc.so', sessionid) }
         sendAgentMessage('Self Update failed because cannot find libc.so', 3);
         return;
     }
 
     var libc = null;
-    try
-    {
+    try {
         libc = require('_GenericMarshal').CreateNativeProxy(child.stdout.str.trim());
         libc.CreateMethod('execv');
     }
-    catch(e)
-    {
+    catch (e) {
         if (sessionid != null) { sendConsoleText('Self Update failed: ' + e.toString(), sessionid) }
         sendAgentMessage('Self Update failed: ' + e.toString(), 3);
         return;
@@ -223,33 +189,28 @@
     var argarr = [];
     var args;
     var options = require('MeshAgent').getStartupOptions();
-    for(i in options)
-    {
+    for (i in options) {
         argarr.push('--' + i + '="' + options[i] + '"');
     }
     args = require('_GenericMarshal').CreateVariable((1 + argarr.length) * require('_GenericMarshal').PointerSize);
-    for (i = 0; i < argarr.length; ++i)
-    {
+    for (i = 0; i < argarr.length; ++i) {
         var arg = require('_GenericMarshal').CreateVariable(argarr[i]);
         arg.pointerBuffer().copy(args.toBuffer(), i * require('_GenericMarshal').PointerSize);
     }
-    
+
     if (sessionid != null) { sendConsoleText('Restarting service via service-manager', sessionid) }
     libc.execv(path, args);
     if (sessionid != null) { sendConsoleText('Self Update failed because execv() failed', sessionid) }
     sendAgentMessage('Self Update failed because execv() failed', 3);
 }
 
-function windows_execve(name, agentfilename, sessionid)
-{
+function windows_execve(name, agentfilename, sessionid) {
     var libc;
-    try
-    {
+    try {
         libc = require('_GenericMarshal').CreateNativeProxy('msvcrt.dll');
         libc.CreateMethod('_wexecve');
     }
-    catch (xx)
-    {
+    catch (xx) {
         sendConsoleText('Self Update failed because msvcrt.dll is missing', sessionid);
         sendAgentMessage('Self Update failed because msvcrt.dll is missing', 3);
         return;
@@ -267,43 +228,33 @@
 }
 
 // Start a JavaScript based Agent Self-Update
-function agentUpdate_Start(updateurl, updateoptions)
-{
-    sendConsoleText('agentUpdate_Start: ' + updateurl + ', ' + JSON.stringify(updateoptions));
-
+function agentUpdate_Start(updateurl, updateoptions) {
     // If this value is null
     var sessionid = (updateoptions != null) ? updateoptions.sessionid : null; // If this is null, messages will be broadcast. Otherwise they will be unicasted
 
-    if (this._selfupdate != null)
-    {
+    if (this._selfupdate != null) {
         // We were already called, so we will ignore this duplicate request
         if (sessionid != null) { sendConsoleText('Self update already in progress...', sessionid); }
     }
-    else
-    {
-        if (require('MeshAgent').ARCHID == null && updateurl == null)
-        {
+    else {
+        if (require('MeshAgent').ARCHID == null && updateurl == null) {
             // This agent doesn't have the ability to tell us which ARCHID it is, so we don't know which agent to pull
             sendConsoleText('Unable to initiate update, agent ARCHID is not defined', sessionid);
         }
-        else
-        {
+        else {
             var agentfilename = process.execPath.split(process.platform == 'win32' ? '\\' : '/').pop(); // Local File Name, ie: MeshAgent.exe
             var name = require('MeshAgent').serviceName;
             if (name == null) { name = process.platform == 'win32' ? 'Mesh Agent' : 'meshagent'; }      // This is an older agent that doesn't expose the service name, so use the default
-            try
-            {
+            try {
                 var s = require('service-manager').manager.getService(name);
-                if (!s.isMe())
-                {
+                if (!s.isMe()) {
                     if (process.platform == 'win32') { s.close(); }
                     sendConsoleText('Self Update cannot continue, this agent is not an instance of (' + name + ')', sessionid);
                     return;
                 }
                 if (process.platform == 'win32') { s.close(); }
             }
-            catch (zz)
-            {
+            catch (zz) {
                 sendConsoleText('Self Update Failed because this agent is not an instance of (' + name + ')', sessionid);
                 sendAgentMessage('Self Update Failed because this agent is not an instance of (' + name + ')', 3);
                 return;
@@ -314,71 +265,47 @@
             options.protocol = 'https:';
             if (updateurl == null) { options.path = ('/meshagents?id=' + require('MeshAgent').ARCHID); }
             options.rejectUnauthorized = false;
-            options.checkServerIdentity = function checkServerIdentity(certs)
-            {
+            options.checkServerIdentity = function checkServerIdentity(certs) {
                 // If the tunnel certificate matches the control channel certificate, accept the connection
                 try { if (require('MeshAgent').ServerInfo.ControlChannelCertificate.digest == certs[0].digest) return; } catch (ex) { }
                 try { if (require('MeshAgent').ServerInfo.ControlChannelCertificate.fingerprint == certs[0].fingerprint) return; } catch (ex) { }
 
                 // Check that the certificate is the one expected by the server, fail if not.
-                sendConsoleText('hashx: ' + checkServerIdentity.servertlshash);
                 if (checkServerIdentity.servertlshash == null) {
-                    sendConsoleText('1a');
                     if (require('MeshAgent').ServerInfo == null || require('MeshAgent').ServerInfo.ControlChannelCertificate == null) { return; }
-                    sendConsoleText('1b');
 
                     sendConsoleText('Self Update failed, because the url cannot be verified', sessionid);
                     sendAgentMessage('Self Update failed, because the url cannot be verified', 3);
                     throw new Error('BadCert');
                 }
-<<<<<<< HEAD
-                sendConsoleText('2t: ' + checkServerIdentity.servertlshash);
-                sendConsoleText('2y: ' + checkServerIdentity.servertlshash.toLowerCase());
-                sendConsoleText('2z: ' + certs[0].digest);
-                sendConsoleText('2r: ' + certs[0].fingerprint);
+                if (certs[0].digest == null) { return; }
                 if ((checkServerIdentity.servertlshash != null) && (checkServerIdentity.servertlshash.toLowerCase() != certs[0].digest.split(':').join('').toLowerCase())) {
-                    sendConsoleText('2b');
-=======
-                if (certs[0].digest == null) { return; }
-                if ((checkServerIdentity.servertlshash != null) && (checkServerIdentity.servertlshash.toLowerCase() != certs[0].digest.split(':').join('').toLowerCase()))
-                {
->>>>>>> 1df705e5
                     sendConsoleText('Self Update failed, because the supplied certificate does not match', sessionid);
                     sendAgentMessage('Self Update failed, because the supplied certificate does not match', 3);
                     throw new Error('BadCert')
                 }
-                sendConsoleText('3');
             }
             options.checkServerIdentity.servertlshash = (updateoptions != null ? updateoptions.tlshash : null);
-            sendConsoleText('Downloading1: ' + JSON.stringify(options));
-            sendConsoleText('Downloading2: ' + JSON.stringify(updateoptions));
             this._selfupdate = require('https').get(options);
-            this._selfupdate.on('error', function (e)
-            {
+            this._selfupdate.on('error', function (e) {
                 sendConsoleText('Self Update failed, because there was a problem trying to download the update', sessionid);
                 sendAgentMessage('Self Update failed, because there was a problem trying to download the update', 3);
             });
-            this._selfupdate.on('response', function (img)
-            {
+            this._selfupdate.on('response', function (img) {
                 this._file = require('fs').createWriteStream(agentfilename + '.update', { flags: 'wb' });
                 this._filehash = require('SHA384Stream').create();
-                this._filehash.on('hash', function (h)
-                {
-                    if (updateoptions != null && updateoptions.hash != null)
-                    {
-                        if (updateoptions.hash.toLowerCase() == h.toString('hex').toLowerCase())
-                        {
+                this._filehash.on('hash', function (h) {
+                    if (updateoptions != null && updateoptions.hash != null) {
+                        if (updateoptions.hash.toLowerCase() == h.toString('hex').toLowerCase()) {
                             if (sessionid != null) { sendConsoleText('Download complete. HASH verified.', sessionid); }
                         }
-                        else
-                        {
+                        else {
                             sendConsoleText('Self Update FAILED because the downloaded agent FAILED hash check', sessionid);
                             sendAgentMessage('Self Update FAILED because the downloaded agent FAILED hash check', 3);
                             return;
                         }
                     }
-                    else
-                    {
+                    else {
                         sendConsoleText('Download complete. HASH=' + h.toString('hex'), sessionid);
                     }
 
@@ -386,13 +313,11 @@
                     try { require('MeshAgent').SendCommand({ action: 'agentupdatedownloaded' }); } catch (e) { }
 
                     if (sessionid != null) { sendConsoleText('Updating and restarting agent...', sessionid); }
-                    if (process.platform == 'win32')
-                    {
+                    if (process.platform == 'win32') {
                         // Use _wexecve() equivalent to perform the update
                         windows_execve(name, agentfilename, sessionid);
                     }
-                    else
-                    {
+                    else {
                         var m = require('fs').statSync(process.execPath).mode;
                         require('fs').chmodSync(process.cwd() + agentfilename + '.update', m);
 
@@ -406,8 +331,7 @@
                         // erase update
                         require('fs').unlinkSync(process.cwd() + agentfilename + '.update');
 
-                        switch(process.platform)
-                        {
+                        switch (process.platform) {
                             case 'freebsd':
                                 bsd_execv(name, agentfilename, sessionid);
                                 break;
@@ -415,14 +339,12 @@
                                 linux_execv(name, agentfilename, sessionid);
                                 break;
                             default:
-                                try
-                                {
+                                try {
                                     // restart service
                                     var s = require('service-manager').manager.getService(name);
                                     s.restart();
                                 }
-                                catch (zz)
-                                {
+                                catch (zz) {
                                     sendConsoleText('Self Update encountered an error trying to restart service', sessionid);
                                     sendAgentMessage('Self Update encountered an error trying to restart service', 3);
                                 }
@@ -481,18 +403,14 @@
 }
 
 // Parse arguments string array into an object
-function parseArgs(argv)
-{
+function parseArgs(argv) {
     var results = { '_': [] }, current = null;
-    for (var i = 1, len = argv.length; i < len; i++)
-    {
+    for (var i = 1, len = argv.length; i < len; i++) {
         var x = argv[i];
-        if (x.length > 2 && x[0] == '-' && x[1] == '-')
-        {
+        if (x.length > 2 && x[0] == '-' && x[1] == '-') {
             if (current != null) { results[current] = true; }
             current = x.substring(2);
-        } else
-        {
+        } else {
             if (current != null) { results[current] = toNumberIfNumber(x); current = null; } else { results['_'].push(toNumberIfNumber(x)); }
         }
     }
@@ -525,8 +443,7 @@
 });
 
 // Called when receiving control data on websocket
-function onTunnelControlData(data, ws)
-{
+function onTunnelControlData(data, ws) {
     var obj;
     if (ws == null) { ws = this; }
     if (typeof data == 'string') { try { obj = JSON.parse(data); } catch (e) { sendConsoleText('Invalid control JSON: ' + data); return; } }
@@ -534,16 +451,12 @@
     //sendConsoleText('onTunnelControlData(' + ws.httprequest.protocol + '): ' + JSON.stringify(data));
     //console.log('onTunnelControlData: ' + JSON.stringify(data));
 
-    if (obj.action)
-    {
-        switch (obj.action)
-        {
+    if (obj.action) {
+        switch (obj.action) {
             case 'lock': {
                 // Lock the current user out of the desktop
-                try
-                {
-                    if (process.platform == 'win32')
-                    {
+                try {
+                    if (process.platform == 'win32') {
                         MeshServerLog("Locking remote user out of desktop", ws.httprequest);
                         var child = require('child_process');
                         child.execFile(process.env['windir'] + '\\system32\\cmd.exe', ['/c', 'RunDll32.exe user32.dll,LockWorkStation'], { type: 1 });
@@ -558,8 +471,7 @@
         return;
     }
 
-    switch (obj.type)
-    {
+    switch (obj.type) {
         case 'options': {
             // These are additional connection options passed in the control channel.
             //sendConsoleText('options: ' + JSON.stringify(obj));
@@ -579,13 +491,11 @@
         }
         case 'termsize': {
             // Indicates a change in terminal size
-            if (process.platform == 'win32')
-            {
+            if (process.platform == 'win32') {
                 if (ws.httprequest._dispatcher == null) return;
                 if (ws.httprequest._dispatcher.invoke) { ws.httprequest._dispatcher.invoke('resizeTerminal', [obj.cols, obj.rows]); }
             }
-            else
-            {
+            else {
                 if (ws.httprequest.process == null || ws.httprequest.process.pty == 0) return;
                 if (ws.httprequest.process.tcsetsize) { ws.httprequest.process.tcsetsize(obj.rows, obj.cols); }
             }
@@ -595,23 +505,18 @@
 }
 
 
-require('MeshAgent').AddCommandHandler(function (data)
-{
-    if (typeof data == 'object')
-    {
+require('MeshAgent').AddCommandHandler(function (data) {
+    if (typeof data == 'object') {
         // If this is a console command, parse it and call the console handler
-        switch (data.action)
-        {
+        switch (data.action) {
             case 'agentupdate':
                 agentUpdate_Start(data.url, { hash: data.hash, tlshash: data.servertlshash, sessionid: data.sessionid });
                 break;
             case 'msg':
                 {
-                    switch (data.type)
-                    {
+                    switch (data.type) {
                         case 'console': { // Process a console command
-                            if (data.value && data.sessionid)
-                            {
+                            if (data.value && data.sessionid) {
                                 var args = splitArgs(data.value);
                                 processConsoleCommand(args[0].toLowerCase(), parseArgs(args), data.rights, data.sessionid);
                             }
@@ -619,23 +524,19 @@
                         }
                         case 'tunnel':
                             {
-                                if (data.value != null)
-                                { // Process a new tunnel connection request
+                                if (data.value != null) { // Process a new tunnel connection request
                                     // Create a new tunnel object
-                                    if (data.rights != 4294967295)
-                                    {
+                                    if (data.rights != 4294967295) {
                                         MeshServerLog('Tunnel Error: RecoveryCore requires admin rights for tunnels');
                                         break;
                                     }
 
                                     var xurl = getServerTargetUrlEx(data.value);
-                                    if (xurl != null)
-                                    {
+                                    if (xurl != null) {
                                         var woptions = http.parseUri(xurl);
                                         woptions.rejectUnauthorized = 0;
                                         woptions.perMessageDeflate = false;
-                                        woptions.checkServerIdentity = function checkServerIdentity(certs)
-                                        {
+                                        woptions.checkServerIdentity = function checkServerIdentity(certs) {
                                             // If the tunnel certificate matches the control channel certificate, accept the connection
                                             try { if (require('MeshAgent').ServerInfo.ControlChannelCertificate.digest == certs[0].digest) return; } catch (ex) { }
                                             try { if (require('MeshAgent').ServerInfo.ControlChannelCertificate.fingerprint == certs[0].fingerprint) return; } catch (ex) { }
@@ -648,13 +549,10 @@
 
                                         //sendConsoleText(JSON.stringify(woptions));
                                         var tunnel = http.request(woptions);
-                                        tunnel.on('upgrade', function (response, s, head)
-                                        {
-                                            if (require('MeshAgent').idleTimeout != null)
-                                            {
+                                        tunnel.on('upgrade', function (response, s, head) {
+                                            if (require('MeshAgent').idleTimeout != null) {
                                                 s.setTimeout(require('MeshAgent').idleTimeout * 1000);
-                                                s.on('timeout', function ()
-                                                {
+                                                s.on('timeout', function () {
                                                     this.ping();
                                                     this.setTimeout(require('MeshAgent').idleTimeout * 1000);
                                                 });
@@ -663,8 +561,7 @@
                                             this.s = s;
                                             s.httprequest = this;
                                             s.tunnel = this;
-                                            s.on('end', function ()
-                                            {
+                                            s.on('end', function () {
                                                 if (tunnels[this.httprequest.index] == null) return; // Stop duplicate calls.
 
                                                 // If there is a upload or download active on this connection, close the file
@@ -677,18 +574,14 @@
                                                 // Clean up WebSocket
                                                 this.removeAllListeners('data');
                                             });
-                                            s.on('data', function (data)
-                                            {
+                                            s.on('data', function (data) {
                                                 // If this is upload data, save it to file
-                                                if ((this.httprequest.uploadFile) && (typeof data == 'object') && (data[0] != 123))
-                                                {
+                                                if ((this.httprequest.uploadFile) && (typeof data == 'object') && (data[0] != 123)) {
                                                     // Save the data to file being uploaded.
-                                                    if (data[0] == 0)
-                                                    {
+                                                    if (data[0] == 0) {
                                                         // If data starts with zero, skip the first byte. This is used to escape binary file data from JSON.
                                                         try { fs.writeSync(this.httprequest.uploadFile, data, 1, data.length - 1); } catch (e) { sendConsoleText('FileUpload Error'); this.write(Buffer.from(JSON.stringify({ action: 'uploaderror' }))); return; } // Write to the file, if there is a problem, error out.
-                                                    } else
-                                                    {
+                                                    } else {
                                                         // If data does not start with zero, save as-is.
                                                         try { fs.writeSync(this.httprequest.uploadFile, data); } catch (e) { sendConsoleText('FileUpload Error'); this.write(Buffer.from(JSON.stringify({ action: 'uploaderror' }))); return; } // Write to the file, if there is a problem, error out.
                                                     }
@@ -696,22 +589,18 @@
                                                     return;
                                                 }
 
-                                                if (this.httprequest.state == 0)
-                                                {
+                                                if (this.httprequest.state == 0) {
                                                     // Check if this is a relay connection
                                                     if ((data == 'c') || (data == 'cr')) { this.httprequest.state = 1; /*sendConsoleText("Tunnel #" + this.httprequest.index + " now active", this.httprequest.sessionid);*/ }
                                                 }
-                                                else
-                                                {
+                                                else {
                                                     // Handle tunnel data
-                                                    if (this.httprequest.protocol == 0)
-                                                    {   // 1 = Terminal (admin), 2 = Desktop, 5 = Files, 6 = PowerShell (admin), 7 = Plugin Data Exchange, 8 = Terminal (user), 9 = PowerShell (user), 10 = FileTransfer
+                                                    if (this.httprequest.protocol == 0) {   // 1 = Terminal (admin), 2 = Desktop, 5 = Files, 6 = PowerShell (admin), 7 = Plugin Data Exchange, 8 = Terminal (user), 9 = PowerShell (user), 10 = FileTransfer
                                                         // Take a look at the protocol
                                                         if ((data.length > 3) && (data[0] == '{')) { onTunnelControlData(data, this); return; }
                                                         this.httprequest.protocol = parseInt(data);
                                                         if (typeof this.httprequest.protocol != 'number') { this.httprequest.protocol = 0; }
-                                                        if (this.httprequest.protocol == 10)
-                                                        {
+                                                        if (this.httprequest.protocol == 10) {
                                                             //
                                                             // Basic file transfer
                                                             //
@@ -719,50 +608,42 @@
                                                             if ((process.platform != 'win32') && (this.httprequest.xoptions.file.startsWith('/') == false)) { this.httprequest.xoptions.file = '/' + this.httprequest.xoptions.file; }
                                                             try { stats = require('fs').statSync(this.httprequest.xoptions.file) } catch (e) { }
                                                             try { if (stats) { this.httprequest.downloadFile = fs.createReadStream(this.httprequest.xoptions.file, { flags: 'rbN' }); } } catch (e) { }
-                                                            if (this.httprequest.downloadFile)
-                                                            {
+                                                            if (this.httprequest.downloadFile) {
                                                                 //sendConsoleText('BasicFileTransfer, ok, ' + this.httprequest.xoptions.file + ', ' + JSON.stringify(stats));
                                                                 this.write(JSON.stringify({ op: 'ok', size: stats.size }));
                                                                 this.httprequest.downloadFile.pipe(this);
                                                                 this.httprequest.downloadFile.end = function () { }
-                                                            } else
-                                                            {
+                                                            } else {
                                                                 //sendConsoleText('BasicFileTransfer, cancel, ' + this.httprequest.xoptions.file);
                                                                 this.write(JSON.stringify({ op: 'cancel' }));
                                                             }
                                                         }
-                                                        else if ((this.httprequest.protocol == 1) || (this.httprequest.protocol == 6) || (this.httprequest.protocol == 8) || (this.httprequest.protocol == 9))
-                                                        {
+                                                        else if ((this.httprequest.protocol == 1) || (this.httprequest.protocol == 6) || (this.httprequest.protocol == 8) || (this.httprequest.protocol == 9)) {
                                                             //
                                                             // Remote Terminal
                                                             //
-                                                            if (process.platform == "win32")
-                                                            {
+                                                            if (process.platform == "win32") {
                                                                 var cols = 80, rows = 25;
-                                                                if (this.httprequest.xoptions)
-                                                                {
+                                                                if (this.httprequest.xoptions) {
                                                                     if (this.httprequest.xoptions.rows) { rows = this.httprequest.xoptions.rows; }
                                                                     if (this.httprequest.xoptions.cols) { cols = this.httprequest.xoptions.cols; }
                                                                 }
 
                                                                 // Admin Terminal
-                                                                if (require('win-virtual-terminal').supported)
-                                                                {
+                                                                if (require('win-virtual-terminal').supported) {
                                                                     // ConPTY PseudoTerminal
                                                                     // this.httprequest._term = require('win-virtual-terminal')[this.httprequest.protocol == 6 ? 'StartPowerShell' : 'Start'](80, 25);
 
                                                                     // The above line is commented out, because there is a bug with ClosePseudoConsole() API, so this is the workaround
                                                                     this.httprequest._dispatcher = require('win-dispatcher').dispatch({ modules: [{ name: 'win-virtual-terminal', script: getJSModule('win-virtual-terminal') }], launch: { module: 'win-virtual-terminal', method: 'Start', args: [cols, rows] } });
                                                                     this.httprequest._dispatcher.ws = this;
-                                                                    this.httprequest._dispatcher.on('connection', function (c)
-                                                                    {
+                                                                    this.httprequest._dispatcher.on('connection', function (c) {
                                                                         this.ws._term = c;
                                                                         c.pipe(this.ws, { dataTypeSkip: 1 });
                                                                         this.ws.pipe(c, { dataTypeSkip: 1 });
                                                                     });
                                                                 }
-                                                                else
-                                                                {
+                                                                else {
                                                                     // Legacy Terminal
                                                                     this.httprequest._term = require('win-terminal').Start(80, 25);
                                                                     this.httprequest._term.pipe(this, { dataTypeSkip: 1 });
@@ -770,22 +651,18 @@
                                                                     this.prependListener('end', function () { this.httprequest._term.end(function () { sendConsoleText('Terminal was closed'); }); });
                                                                 }
                                                             }
-                                                            else
-                                                            {
+                                                            else {
                                                                 var env = { HISTCONTROL: 'ignoreboth' };
-                                                                if (this.httprequest.xoptions)
-                                                                {
+                                                                if (this.httprequest.xoptions) {
                                                                     if (this.httprequest.xoptions.rows) { env.LINES = ('' + this.httprequest.xoptions.rows); }
                                                                     if (this.httprequest.xoptions.cols) { env.COLUMNS = ('' + this.httprequest.xoptions.cols); }
                                                                 }
                                                                 var options = { type: childProcess.SpawnTypes.TERM, env: env };
 
-                                                                if (require('fs').existsSync('/bin/bash'))
-                                                                {
+                                                                if (require('fs').existsSync('/bin/bash')) {
                                                                     this.httprequest.process = childProcess.execFile('/bin/bash', ['bash'], options); // Start bash
                                                                 }
-                                                                else
-                                                                {
+                                                                else {
                                                                     this.httprequest.process = childProcess.execFile('/bin/sh', ['sh'], options); // Start sh
                                                                 }
 
@@ -800,8 +677,7 @@
                                                             }
                                                         }
                                                     }
-                                                    else if (this.httprequest.protocol == 5)
-                                                    {
+                                                    else if (this.httprequest.protocol == 5) {
                                                         // Process files commands
                                                         var cmd = null;
                                                         try { cmd = JSON.parse(data); } catch (e) { };
@@ -814,8 +690,7 @@
 
                                                         if ((cmd.path != null) && (process.platform != 'win32') && (cmd.path[0] != '/')) { cmd.path = '/' + cmd.path; } // Add '/' to paths on non-windows
                                                         //console.log(objToString(cmd, 0, ' '));
-                                                        switch (cmd.action)
-                                                        {
+                                                        switch (cmd.action) {
                                                             case 'ls':
                                                                 // Send the folder content to the browser
                                                                 var response = getDirectoryInfo(cmd.path);
@@ -831,8 +706,7 @@
                                                             case 'rm':
                                                                 {
                                                                     // Delete, possibly recursive delete
-                                                                    for (var i in cmd.delfiles)
-                                                                    {
+                                                                    for (var i in cmd.delfiles) {
                                                                         try { deleteFolderRecursive(path.join(cmd.path, cmd.delfiles[i]), cmd.rec); } catch (e) { }
                                                                     }
                                                                     break;
@@ -867,15 +741,11 @@
                                                                 {
                                                                     // Download a file
                                                                     var sendNextBlock = 0;
-                                                                    if (cmd.sub == 'start')
-                                                                    { // Setup the download
-                                                                        if ((cmd.path == null) && (cmd.ask == 'coredump'))
-                                                                        { // If we are asking for the coredump file, set the right path.
-                                                                            if (process.platform == 'win32')
-                                                                            {
+                                                                    if (cmd.sub == 'start') { // Setup the download
+                                                                        if ((cmd.path == null) && (cmd.ask == 'coredump')) { // If we are asking for the coredump file, set the right path.
+                                                                            if (process.platform == 'win32') {
                                                                                 if (fs.existsSync(process.coreDumpLocation)) { cmd.path = process.coreDumpLocation; }
-                                                                            } else
-                                                                            {
+                                                                            } else {
                                                                                 if ((process.cwd() != '//') && fs.existsSync(process.cwd() + 'core')) { cmd.path = process.cwd() + 'core'; }
                                                                             }
                                                                         }
@@ -884,13 +754,11 @@
                                                                         this.filedownload = { id: cmd.id, path: cmd.path, ptr: 0 }
                                                                         try { this.filedownload.f = fs.openSync(this.filedownload.path, 'rbN'); } catch (e) { this.write({ action: 'download', sub: 'cancel', id: this.filedownload.id }); delete this.filedownload; }
                                                                         if (this.filedownload) { this.write({ action: 'download', sub: 'start', id: cmd.id }); }
-                                                                    } else if ((this.filedownload != null) && (cmd.id == this.filedownload.id))
-                                                                    { // Download commands
+                                                                    } else if ((this.filedownload != null) && (cmd.id == this.filedownload.id)) { // Download commands
                                                                         if (cmd.sub == 'startack') { sendNextBlock = ((typeof cmd.ack == 'number') ? cmd.ack : 8); } else if (cmd.sub == 'stop') { delete this.filedownload; } else if (cmd.sub == 'ack') { sendNextBlock = 1; }
                                                                     }
                                                                     // Send the next download block(s)
-                                                                    while (sendNextBlock > 0)
-                                                                    {
+                                                                    while (sendNextBlock > 0) {
                                                                         sendNextBlock--;
                                                                         var buf = Buffer.alloc(16384);
                                                                         var len = fs.readSync(this.filedownload.f, buf, 4, 16380, null);
@@ -916,8 +784,7 @@
                                                             case 'uploaddone':
                                                                 {
                                                                     // Indicates that an upload is done
-                                                                    if (this.httprequest.uploadFile)
-                                                                    {
+                                                                    if (this.httprequest.uploadFile) {
                                                                         fs.closeSync(this.httprequest.uploadFile);
                                                                         this.write(Buffer.from(JSON.stringify({ action: 'uploaddone', reqid: this.httprequest.uploadFileid }))); // Indicate that we closed the file.
                                                                         delete this.httprequest.uploadFile;
@@ -929,8 +796,7 @@
                                                             case 'uploadcancel':
                                                                 {
                                                                     // Indicates that an upload is canceled
-                                                                    if (this.httprequest.uploadFile)
-                                                                    {
+                                                                    if (this.httprequest.uploadFile) {
                                                                         fs.closeSync(this.httprequest.uploadFile);
                                                                         fs.unlinkSync(this.httprequest.uploadFilePath);
                                                                         this.write(Buffer.from(JSON.stringify({ action: 'uploadcancel', reqid: this.httprequest.uploadFileid }))); // Indicate that we closed the file.
@@ -942,8 +808,7 @@
                                                                 }
                                                             case 'copy': {
                                                                 // Copy a bunch of files from scpath to dspath
-                                                                for (var i in cmd.names)
-                                                                {
+                                                                for (var i in cmd.names) {
                                                                     var sc = path.join(cmd.scpath, cmd.names[i]), ds = path.join(cmd.dspath, cmd.names[i]);
                                                                     if (sc != ds) { try { fs.copyFileSync(sc, ds); } catch (e) { } }
                                                                 }
@@ -951,8 +816,7 @@
                                                             }
                                                             case 'move': {
                                                                 // Move a bunch of files from scpath to dspath
-                                                                for (var i in cmd.names)
-                                                                {
+                                                                for (var i in cmd.names) {
                                                                     var sc = path.join(cmd.scpath, cmd.names[i]), ds = path.join(cmd.dspath, cmd.names[i]);
                                                                     if (sc != ds) { try { fs.copyFileSync(sc, ds); fs.unlinkSync(sc); } catch (e) { } }
                                                                 }
@@ -1016,11 +880,9 @@
                 break;
             case 'eval':
                 { // Eval JavaScript
-                    if (args['_'].length < 1)
-                    {
+                    if (args['_'].length < 1) {
                         response = 'Proper usage: eval "JavaScript code"'; // Display correct command usage
-                    } else
-                    {
+                    } else {
                         response = JSON.stringify(require('MeshAgent').eval(args['_'][0])); // This can only be run by trusted administrator.
                     }
                     break;
@@ -1034,12 +896,10 @@
             case 'osinfo': { // Return the operating system information
                 var i = 1;
                 if (args['_'].length > 0) { i = parseInt(args['_'][0]); if (i > 8) { i = 8; } response = 'Calling ' + i + ' times.'; }
-                for (var j = 0; j < i; j++)
-                {
+                for (var j = 0; j < i; j++) {
                     var pr = require('os').name();
                     pr.sessionid = sessionid;
-                    pr.then(function (v)
-                    {
+                    pr.then(function (v) {
                         sendConsoleText("OS: " + v + (process.platform == 'win32' ? (require('win-virtual-terminal').supported ? ' [ConPTY: YES]' : ' [ConPTY: NO]') : ''), this.sessionid);
                     });
                 }
