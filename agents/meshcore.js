/*
Copyright 2018-2019 Intel Corporation

Licensed under the Apache License, Version 2.0 (the "License");
you may not use this file except in compliance with the License.
You may obtain a copy of the License at

    http://www.apache.org/licenses/LICENSE-2.0

Unless required by applicable law or agreed to in writing, software
distributed under the License is distributed on an "AS IS" BASIS,
WITHOUT WARRANTIES OR CONDITIONS OF ANY KIND, either express or implied.
See the License for the specific language governing permissions and
limitations under the License.
*/

process.on('uncaughtException', function (ex) {
    require('MeshAgent').SendCommand({ "action": "msg", "type": "console", "value": "uncaughtException1: " + ex });
});

// NOTE: This seems to cause big problems, don't enable the debugger in the server's meshcore. 
//attachDebugger({ webport: 9999, wait: 1 }).then(function (prt) { console.log('Point Browser for Debug to port: ' + prt); });

// Mesh Rights
var MNG_ERROR = 65;
var MESHRIGHT_EDITMESH = 1;
var MESHRIGHT_MANAGEUSERS = 2;
var MESHRIGHT_MANAGECOMPUTERS = 4;
var MESHRIGHT_REMOTECONTROL = 8;
var MESHRIGHT_AGENTCONSOLE = 16;
var MESHRIGHT_SERVERFILES = 32;
var MESHRIGHT_WAKEDEVICE = 64;
var MESHRIGHT_SETNOTES = 128;
var MESHRIGHT_REMOTEVIEW = 256;
var MESHRIGHT_NOTERMINAL = 512;
var MESHRIGHT_NOFILES = 1024;
var MESHRIGHT_NOAMT = 2048;
var MESHRIGHT_LIMITEDINPUT = 4096;

function createMeshCore(agent) {
    var obj = {};

    if (process.platform == 'darwin' && !process.versions) {
        // This is an older MacOS Agent, so we'll need to check the service definition so that Auto-Update will function correctly
        var child = require('child_process').execFile('/bin/sh', ['sh']);
        child.stdout.str = '';
        child.stdout.on('data', function (chunk) { this.str += chunk.toString(); });
        child.stdin.write("cat /Library/LaunchDaemons/meshagent_osx64_LaunchDaemon.plist | tr '\n' '\.' | awk '{split($0, a, \"<key>KeepAlive</key>\"); split(a[2], b, \"<\"); split(b[2], c, \">\"); ");
        child.stdin.write(" if(c[1]==\"dict\"){ split(a[2], d, \"</dict>\"); if(split(d[1], truval, \"<true/>\")>1) { split(truval[1], kn1, \"<key>\"); split(kn1[2], kn2, \"</key>\"); print kn2[1]; } }");
        child.stdin.write(" else { split(c[1], ka, \"/\"); if(ka[1]==\"true\") {print \"ALWAYS\";} } }'\nexit\n");
        child.waitExit();
        if (child.stdout.str.trim() == 'Crashed') {
            child = require('child_process').execFile('/bin/sh', ['sh']);
            child.stdout.str = '';
            child.stdout.on('data', function (chunk) { this.str += chunk.toString(); });
            child.stdin.write("launchctl list | grep 'meshagent' | awk '{ if($3==\"meshagent\"){print $1;}}'\nexit\n");
            child.waitExit();

            if (parseInt(child.stdout.str.trim()) == process.pid) {
                // The currently running MeshAgent is us, so we can continue with the update
                var plist = require('fs').readFileSync('/Library/LaunchDaemons/meshagent_osx64_LaunchDaemon.plist').toString();
                var tokens = plist.split('<key>KeepAlive</key>');
                if (tokens[1].split('>')[0].split('<')[1] == 'dict') {
                    var tmp = tokens[1].split('</dict>');
                    tmp.shift();
                    tokens[1] = '\n    <true/>' + tmp.join('</dict>');
                    tokens = tokens.join('<key>KeepAlive</key>');

                    require('fs').writeFileSync('/Library/LaunchDaemons/meshagent_osx64_LaunchDaemon.plist', tokens);

                    var fix = '';
                    fix += ("function macosRepair()\n");
                    fix += ("{\n");
                    fix += ("    var child = require('child_process').execFile('/bin/sh', ['sh']);\n");
                    fix += ("    child.stdout.str = '';\n");
                    fix += ("    child.stdout.on('data', function (chunk) { this.str += chunk.toString(); });\n");
                    fix += ("    child.stderr.on('data', function (chunk) { });\n");
                    fix += ("    child.stdin.write('launchctl unload /Library/LaunchDaemons/meshagent_osx64_LaunchDaemon.plist\\n');\n");
                    fix += ("    child.stdin.write('launchctl load /Library/LaunchDaemons/meshagent_osx64_LaunchDaemon.plist\\n');\n");
                    fix += ("    child.stdin.write('rm /Library/LaunchDaemons/meshagentRepair.plist\\n');\n");
                    fix += ("    child.stdin.write('rm " + process.cwd() + "/macosRepair.js\\n');\n");
                    fix += ("    child.stdin.write('launchctl stop meshagentRepair\\nexit\\n');\n");
                    fix += ("    child.waitExit();\n");
                    fix += ("}\n");
                    fix += ("macosRepair();\n");
                    fix += ("process.exit();\n");
                    require('fs').writeFileSync(process.cwd() + '/macosRepair.js', fix);

                    var plist = '<?xml version="1.0" encoding="UTF-8"?>\n';
                    plist += '<!DOCTYPE plist PUBLIC "-//Apple Computer//DTD PLIST 1.0//EN" "http://www.apple.com/DTDs/PropertyList-1.0.dtd">\n';
                    plist += '<plist version="1.0">\n';
                    plist += '  <dict>\n';
                    plist += '      <key>Label</key>\n';
                    plist += ('     <string>meshagentRepair</string>\n');
                    plist += '      <key>ProgramArguments</key>\n';
                    plist += '      <array>\n';
                    plist += ('        <string>' + process.execPath + '</string>\n');
                    plist += '        <string>macosRepair.js</string>\n';
                    plist += '      </array>\n';
                    plist += '      <key>WorkingDirectory</key>\n';
                    plist += ('     <string>' + process.cwd() + '</string>\n');
                    plist += '      <key>RunAtLoad</key>\n';
                    plist += '      <true/>\n';
                    plist += '  </dict>\n';
                    plist += '</plist>';
                    require('fs').writeFileSync('/Library/LaunchDaemons/meshagentRepair.plist', plist);

                    child = require('child_process').execFile('/bin/sh', ['sh']);
                    child.stdout.str = '';
                    child.stdout.on('data', function (chunk) { this.str += chunk.toString(); });
                    child.stdin.write("launchctl load /Library/LaunchDaemons/meshagentRepair.plist\nexit\n");
                    child.waitExit();
                }
            }
        }
    }

    // Create Secure IPC for Diagnostic Agent Communications
    obj.DAIPC = require('net').createServer();
    if (process.platform != 'win32') { try { require('fs').unlinkSync(process.cwd() + '/DAIPC'); } catch (ee) { } }
    obj.DAIPC.IPCPATH = process.platform == 'win32' ? ('\\\\.\\pipe\\' + require('_agentNodeId')() + '-DAIPC') : (process.cwd() + '/DAIPC');
    try { obj.DAIPC.listen({ path: obj.DAIPC.IPCPATH }); } catch (e) { }
    obj.DAIPC.on('connection', function (c) {
        c._send = function (j) {
            var data = JSON.stringify(j);
            var packet = Buffer.alloc(data.length + 4);
            packet.writeUInt32LE(data.length + 4, 0);
            Buffer.from(data).copy(packet, 4);
            this.end(packet);
        };
        this._daipc = c;
        c.parent = this;
        c.on('end', function () { console.log('Connection Closed'); this.parent._daipc = null; });
        c.on('data', function (chunk) {
            if (chunk.length < 4) { this.unshift(chunk); return; }
            var len = chunk.readUInt32LE(0);
            if (len > 8192) { this.parent._daipc = null; this.end(); return; }
            if (chunk.length < len) { this.unshift(chunk); return; }

            var data = chunk.slice(4, len);
            try {
                data = JSON.parse(data.toString());
            }
            catch (de) {
                this.parent._daipc = null; this.end(); return;
            }

            if (!data.cmd) { this.parent._daipc = null; this.end(); return; }

            try {
                switch (data.cmd) {
                    case 'query':
                        switch (data.value) {
                            case 'connection':
                                data.result = require('MeshAgent').ConnectedServer;
                                this._send(data);
                                break;
                        }
                        break;
                    default:
                        this.parent._daipc = null;
                        this.end();
                        return;
                }
            }
            catch (xe) {
                this.parent._daipc = null; this.end(); return;
            }
        });
    });
    function diagnosticAgent_uninstall() {
        require('service-manager').manager.uninstallService('meshagentDiagnostic');
        require('task-scheduler').delete('meshagentDiagnostic/periodicStart');
    };
    function diagnosticAgent_installCheck(install) {
        try {
            var diag = require('service-manager').manager.getService('meshagentDiagnostic');
            return (diag);
        }
        catch (e) {
        }
        if (!install) { return (null); }

        var svc = null;
        try {
            require('service-manager').manager.installService(
                {
                    name: 'meshagentDiagnostic',
                    displayName: 'Mesh Agent Diagnostic Service',
                    description: 'Mesh Agent Diagnostic Service',
                    servicePath: process.execPath,
                    parameters: ['-recovery']
                    //files: [{ newName: 'diagnostic.js', _buffer: Buffer.from('LyoNCkNvcHlyaWdodCAyMDE5IEludGVsIENvcnBvcmF0aW9uDQoNCkxpY2Vuc2VkIHVuZGVyIHRoZSBBcGFjaGUgTGljZW5zZSwgVmVyc2lvbiAyLjAgKHRoZSAiTGljZW5zZSIpOw0KeW91IG1heSBub3QgdXNlIHRoaXMgZmlsZSBleGNlcHQgaW4gY29tcGxpYW5jZSB3aXRoIHRoZSBMaWNlbnNlLg0KWW91IG1heSBvYnRhaW4gYSBjb3B5IG9mIHRoZSBMaWNlbnNlIGF0DQoNCiAgICBodHRwOi8vd3d3LmFwYWNoZS5vcmcvbGljZW5zZXMvTElDRU5TRS0yLjANCg0KVW5sZXNzIHJlcXVpcmVkIGJ5IGFwcGxpY2FibGUgbGF3IG9yIGFncmVlZCB0byBpbiB3cml0aW5nLCBzb2Z0d2FyZQ0KZGlzdHJpYnV0ZWQgdW5kZXIgdGhlIExpY2Vuc2UgaXMgZGlzdHJpYnV0ZWQgb24gYW4gIkFTIElTIiBCQVNJUywNCldJVEhPVVQgV0FSUkFOVElFUyBPUiBDT05ESVRJT05TIE9GIEFOWSBLSU5ELCBlaXRoZXIgZXhwcmVzcyBvciBpbXBsaWVkLg0KU2VlIHRoZSBMaWNlbnNlIGZvciB0aGUgc3BlY2lmaWMgbGFuZ3VhZ2UgZ292ZXJuaW5nIHBlcm1pc3Npb25zIGFuZA0KbGltaXRhdGlvbnMgdW5kZXIgdGhlIExpY2Vuc2UuDQoqLw0KDQp2YXIgaG9zdCA9IHJlcXVpcmUoJ3NlcnZpY2UtaG9zdCcpLmNyZWF0ZSgnbWVzaGFnZW50RGlhZ25vc3RpYycpOw0KdmFyIFJlY292ZXJ5QWdlbnQgPSByZXF1aXJlKCdNZXNoQWdlbnQnKTsNCg0KaG9zdC5vbignc2VydmljZVN0YXJ0JywgZnVuY3Rpb24gKCkNCnsNCiAgICBjb25zb2xlLnNldERlc3RpbmF0aW9uKGNvbnNvbGUuRGVzdGluYXRpb25zLkxPR0ZJTEUpOw0KICAgIGhvc3Quc3RvcCA9IGZ1bmN0aW9uKCkNCiAgICB7DQogICAgICAgIHJlcXVpcmUoJ3NlcnZpY2UtbWFuYWdlcicpLm1hbmFnZXIuZ2V0U2VydmljZSgnbWVzaGFnZW50RGlhZ25vc3RpYycpLnN0b3AoKTsNCiAgICB9DQogICAgUmVjb3ZlcnlBZ2VudC5vbignQ29ubmVjdGVkJywgZnVuY3Rpb24gKHN0YXR1cykNCiAgICB7DQogICAgICAgIGlmIChzdGF0dXMgPT0gMCkNCiAgICAgICAgew0KICAgICAgICAgICAgY29uc29sZS5sb2coJ0RpYWdub3N0aWMgQWdlbnQ6IFNlcnZlciBjb25uZWN0aW9uIGxvc3QuLi4nKTsNCiAgICAgICAgICAgIHJldHVybjsNCiAgICAgICAgfQ0KICAgICAgICBjb25zb2xlLmxvZygnRGlhZ25vc3RpYyBBZ2VudDogQ29ubmVjdGlvbiBFc3RhYmxpc2hlZCB3aXRoIFNlcnZlcicpOw0KICAgICAgICBzdGFydCgpOw0KICAgIH0pOw0KfSk7DQpob3N0Lm9uKCdub3JtYWxTdGFydCcsIGZ1bmN0aW9uICgpDQp7DQogICAgaG9zdC5zdG9wID0gZnVuY3Rpb24gKCkNCiAgICB7DQogICAgICAgIHByb2Nlc3MuZXhpdCgpOw0KICAgIH0NCiAgICBjb25zb2xlLmxvZygnTm9uIFNlcnZpY2UgTW9kZScpOw0KICAgIFJlY292ZXJ5QWdlbnQub24oJ0Nvbm5lY3RlZCcsIGZ1bmN0aW9uIChzdGF0dXMpDQogICAgew0KICAgICAgICBpZiAoc3RhdHVzID09IDApDQogICAgICAgIHsNCiAgICAgICAgICAgIGNvbnNvbGUubG9nKCdEaWFnbm9zdGljIEFnZW50OiBTZXJ2ZXIgY29ubmVjdGlvbiBsb3N0Li4uJyk7DQogICAgICAgICAgICByZXR1cm47DQogICAgICAgIH0NCiAgICAgICAgY29uc29sZS5sb2coJ0RpYWdub3N0aWMgQWdlbnQ6IENvbm5lY3Rpb24gRXN0YWJsaXNoZWQgd2l0aCBTZXJ2ZXInKTsNCiAgICAgICAgc3RhcnQoKTsNCiAgICB9KTsNCn0pOw0KaG9zdC5vbignc2VydmljZVN0b3AnLCBmdW5jdGlvbiAoKSB7IHByb2Nlc3MuZXhpdCgpOyB9KTsNCmhvc3QucnVuKCk7DQoNCg0KZnVuY3Rpb24gc3RhcnQoKQ0Kew0KDQp9Ow0K', 'base64') }]
                });
            svc = require('service-manager').manager.getService('meshagentDiagnostic');
        }
        catch (e) {
            return (null);
        }
        var proxyConfig = require('global-tunnel').proxyConfig;
        var cert = require('MeshAgent').GenerateAgentCertificate('CN=MeshNodeDiagnosticCertificate');
        var nodeid = require('tls').loadCertificate(cert.root).getKeyHash().toString('base64');
        ddb = require('SimpleDataStore').Create(svc.appWorkingDirectory().replace('\\', '/') + '/meshagentDiagnostic.db');
        ddb.Put('disableUpdate', '1');
        ddb.Put('MeshID', Buffer.from(require('MeshAgent').ServerInfo.MeshID, 'hex'));
        ddb.Put('ServerID', require('MeshAgent').ServerInfo.ServerID);
        ddb.Put('MeshServer', require('MeshAgent').ServerInfo.ServerUri);
        if (cert.root.pfx) { ddb.Put('SelfNodeCert', cert.root.pfx); }
        if (cert.tls) { ddb.Put('SelfNodeTlsCert', cert.tls.pfx); }
        if (proxyConfig) {
            ddb.Put('WebProxy', proxyConfig.host + ':' + proxyConfig.port);
        }
        else {
            ddb.Put('ignoreProxyFile', '1');
        }

        require('MeshAgent').SendCommand({ action: 'diagnostic', value: { command: 'register', value: nodeid } });
        require('MeshAgent').SendCommand({ action: 'msg', type: 'console', value: 'Diagnostic Agent Registered [' + nodeid.length + '/' + nodeid + ']' });

        delete ddb;

        // Set a recurrent task, to run the Diagnostic Agent every 2 days
        require('task-scheduler').create({ name: 'meshagentDiagnostic/periodicStart', daily: 2, time: require('tls').generateRandomInteger('0', '23') + ':' + require('tls').generateRandomInteger('0', '59').padStart(2, '0'), service: 'meshagentDiagnostic' });
        //require('task-scheduler').create({ name: 'meshagentDiagnostic/periodicStart', daily: '1', time: '17:16', service: 'meshagentDiagnostic' });

        return (svc);
    }

    /*
    function borderController() {
        this.container = null;
        this.Start = function Start(user) {
            if (this.container == null) {
                if (process.platform == 'win32') {
                    try {
                        this.container = require('ScriptContainer').Create({ processIsolation: 1, sessionId: user.SessionId });
                    } catch (ex) {
                        this.container = require('ScriptContainer').Create({ processIsolation: 1 });
                    }
                } else {
                    this.container = require('ScriptContainer').Create({ processIsolation: 1, sessionId: user.uid });
                }
                this.container.parent = this;
                this.container.addModule('monitor-info', getJSModule('monitor-info'));
                this.container.addModule('monitor-border', getJSModule('monitor-border'));
                this.container.addModule('promise', getJSModule('promise'));
                this.container.once('exit', function (code) { sendConsoleText('Border Process Exited with code: ' + code); this.parent.container = this.parent._container = null; });
                this.container.ExecuteString("var border = require('monitor-border'); border.Start();");
            }
        }
        this.Stop = function Stop() {
            if (this.container != null) {
                this._container = this.container;
                this._container.parent = this;
                this.container = null;
                this._container.exit();
            }
        }
    }
    obj.borderManager = new borderController();
    */

    // MeshAgent JavaScript Core Module. This code is sent to and running on the mesh agent.
    var meshCoreObj = { "action": "coreinfo", "value": "MeshCore v6", "caps": 14 }; // Capability bitmask: 1 = Desktop, 2 = Terminal, 4 = Files, 8 = Console, 16 = JavaScript, 32 = Temporary Agent, 64 = Recovery Agent

    // Get the operating system description string
    try { require('os').name().then(function (v) { meshCoreObj.osdesc = v; }); } catch (ex) { }

    var meshServerConnectionState = 0;
    var tunnels = {};
    var lastMeInfo = null;
    var lastNetworkInfo = null;
    var lastPublicLocationInfo = null;
    var selfInfoUpdateTimer = null;
    var http = require('http');
    var net = require('net');
    var fs = require('fs');
    var rtc = require('ILibWebRTC');
    var amt = null;
    var processManager = require('process-manager');
    var wifiScannerLib = null;
    var wifiScanner = null;
    var networkMonitor = null;
    var amtscanner = null;
    var nextTunnelIndex = 1;
    var amtPolicy = null;
    var apftunnel = null;

    // Add to the server event log
    function MeshServerLog(msg, state) {
        if (typeof msg == 'string') { msg = { 'action': 'log', 'msg': msg }; } else { msg.action = 'log'; }
        if (state) {
            if (state.userid) { msg.userid = state.userid; }
            if (state.username) { msg.username = state.username; }
            if (state.sessionid) { msg.sessionid = state.sessionid; }
        }
        mesh.SendCommand(msg);
    }

    // If we are running in Duktape, agent will be null
    if (agent == null) {
        // Running in native agent, Import libraries
        db = require('SimpleDataStore').Shared();
        sha = require('SHA256Stream');
        mesh = require('MeshAgent');
        childProcess = require('child_process');
        if (mesh.hasKVM == 1) { // if the agent is compiled with KVM support
            // Check if this computer supports a desktop
            try { if ((process.platform == 'win32') || (process.platform == 'darwin') || (require('monitor-info').kvm_x11_support)) { meshCoreObj.caps |= 1; } } catch (ex) { }
        }
    } else {
        // Running in nodejs
        meshCoreObj.value += '-NodeJS';
        meshCoreObj.caps = 8;
        mesh = agent.getMeshApi();
    }

    mesh.DAIPC = obj.DAIPC;

    /*
    var AMTScanner = require("AMTScanner");
    var scan = new AMTScanner();

    scan.on("found", function (data) {
        if (typeof data === 'string') {
            console.log(data);
        } else {
            console.log(JSON.stringify(data, null, " "));
        }
    });
    scan.scan("10.2.55.140", 1000);
    scan.scan("10.2.55.139-10.2.55.145", 1000);
    scan.scan("10.2.55.128/25", 2000);
    */

    /*
    // Try to load up the network monitor
    try {
        networkMonitor = require('NetworkMonitor');
        networkMonitor.on('change', function () { sendNetworkUpdateNagle(); });
        networkMonitor.on('add', function (addr) { sendNetworkUpdateNagle(); });
        networkMonitor.on('remove', function (addr) { sendNetworkUpdateNagle(); });
    } catch (e) { networkMonitor = null; }
    */

    // Try to load up the Intel AMT scanner
    try {
        var AMTScannerModule = require('amt-scanner');
        amtscanner = new AMTScannerModule();
        //amtscanner.on('found', function (data) { if (typeof data != 'string') { data = JSON.stringify(data, null, " "); } sendConsoleText(data); });
    } catch (ex) { amtscanner = null; }

    // Fetch the SMBios Tables
    var SMBiosTables = null;
    var SMBiosTablesRaw = null;
    try {
        var SMBiosModule = null;
        try { SMBiosModule = require('smbios'); } catch (ex) { }
        if (SMBiosModule != null) {
            SMBiosModule.get(function (data) {
                if (data != null) {
                    SMBiosTablesRaw = data;
                    SMBiosTables = require('smbios').parse(data)
                    if (mesh.isControlChannelConnected) { mesh.SendCommand({ "action": "smbios", "value": SMBiosTablesRaw }); }

                    // If SMBios tables say that AMT is present, try to connect MEI
                    if (SMBiosTables.amtInfo && (SMBiosTables.amtInfo.AMT == true)) {
                        var amtmodule = require('amt-manage');
                        amt = new amtmodule(mesh, db, true);
                        amt.onStateChange = function (state) { if (state == 2) { sendPeriodicServerUpdate(1); } }
                        if (amtPolicy != null) { amt.setPolicy(amtPolicy); }
                        amt.start();
                    }
                }
            });
        }
    } catch (ex) { sendConsoleText("ex1: " + ex); }

    // Try to load up the WIFI scanner
    try {
        var wifiScannerLib = require('wifi-scanner');
        wifiScanner = new wifiScannerLib();
        wifiScanner.on('accessPoint', function (data) { sendConsoleText("wifiScanner: " + data); });
    } catch (ex) { wifiScannerLib = null; wifiScanner = null; }

    // Get our location (lat/long) using our public IP address
    var getIpLocationDataExInProgress = false;
    var getIpLocationDataExCounts = [0, 0];
    function getIpLocationDataEx(func) {
        if (getIpLocationDataExInProgress == true) { return false; }
        try {
            getIpLocationDataExInProgress = true;
            getIpLocationDataExCounts[0]++;
            var options = http.parseUri("http://ipinfo.io/json");
            options.method = 'GET';
            http.request(options, function (resp) {
                if (resp.statusCode == 200) {
                    var geoData = '';
                    resp.data = function (geoipdata) { geoData += geoipdata; };
                    resp.end = function () {
                        var location = null;
                        try {
                            if (typeof geoData == 'string') {
                                var result = JSON.parse(geoData);
                                if (result.ip && result.loc) { location = result; }
                            }
                        } catch (e) { }
                        if (func) { getIpLocationDataExCounts[1]++; func(location); }
                    }
                } else { func(null); }
                getIpLocationDataExInProgress = false;
            }).end();
            return true;
        }
        catch (e) { return false; }
    }

    // Remove all Gateway MAC addresses for interface list. This is useful because the gateway MAC is not always populated reliably.
    function clearGatewayMac(str) {
        if (str == null) return null;
        var x = JSON.parse(str);
        for (var i in x.netif) { if (x.netif[i].gatewaymac) { delete x.netif[i].gatewaymac } }
        return JSON.stringify(x);
    }

    function getIpLocationData(func) {
        // Get the location information for the cache if possible
        var publicLocationInfo = db.Get('publicLocationInfo');
        if (publicLocationInfo != null) { publicLocationInfo = JSON.parse(publicLocationInfo); }
        if (publicLocationInfo == null) {
            // Nothing in the cache, fetch the data
            getIpLocationDataEx(function (locationData) {
                if (locationData != null) {
                    publicLocationInfo = {};
                    publicLocationInfo.netInfoStr = lastNetworkInfo;
                    publicLocationInfo.locationData = locationData;
                    var x = db.Put('publicLocationInfo', JSON.stringify(publicLocationInfo)); // Save to database
                    if (func) func(locationData); // Report the new location
                } else {
                    if (func) func(null); // Report no location
                }
            });
        } else {
            // Check the cache
            if (clearGatewayMac(publicLocationInfo.netInfoStr) == clearGatewayMac(lastNetworkInfo)) {
                // Cache match
                if (func) func(publicLocationInfo.locationData);
            } else {
                // Cache mismatch
                getIpLocationDataEx(function (locationData) {
                    if (locationData != null) {
                        publicLocationInfo = {};
                        publicLocationInfo.netInfoStr = lastNetworkInfo;
                        publicLocationInfo.locationData = locationData;
                        var x = db.Put('publicLocationInfo', JSON.stringify(publicLocationInfo)); // Save to database
                        if (func) func(locationData); // Report the new location
                    } else {
                        if (func) func(publicLocationInfo.locationData); // Can't get new location, report the old location
                    }
                });
            }
        }
    }

    // Polyfill String.endsWith
    if (!String.prototype.endsWith) {
        String.prototype.endsWith = function (searchString, position) {
            var subjectString = this.toString();
            if (typeof position !== 'number' || !isFinite(position) || Math.floor(position) !== position || position > subjectString.length) { position = subjectString.length; }
            position -= searchString.length;
            var lastIndex = subjectString.lastIndexOf(searchString, position);
            return lastIndex !== -1 && lastIndex === position;
        };
    }

    // Polyfill path.join
    obj.path = {
        join: function () {
            var x = [];
            for (var i in arguments) {
                var w = arguments[i];
                if (w != null) {
                    while (w.endsWith('/') || w.endsWith('\\')) { w = w.substring(0, w.length - 1); }
                    if (i != 0) {
                        while (w.startsWith('/') || w.startsWith('\\')) { w = w.substring(1); }
                    }
                    x.push(w);
                }
            }
            if (x.length == 0) return '/';
            return x.join('/');
        }
    };

    // Replace a string with a number if the string is an exact number
    function toNumberIfNumber(x) { if ((typeof x == 'string') && (+parseInt(x) === x)) { x = parseInt(x); } return x; }

    // Convert decimal to hex
    function char2hex(i) { return (i + 0x100).toString(16).substr(-2).toUpperCase(); }

    // Convert a raw string to a hex string
    function rstr2hex(input) { var r = '', i; for (i = 0; i < input.length; i++) { r += char2hex(input.charCodeAt(i)); } return r; }

    // Convert a buffer into a string
    function buf2rstr(buf) { var r = ''; for (var i = 0; i < buf.length; i++) { r += String.fromCharCode(buf[i]); } return r; }

    // Convert a hex string to a raw string // TODO: Do this using Buffer(), will be MUCH faster
    function hex2rstr(d) {
        if (typeof d != "string" || d.length == 0) return '';
        var r = '', m = ('' + d).match(/../g), t;
        while (t = m.shift()) r += String.fromCharCode('0x' + t);
        return r
    }

    // Convert an object to string with all functions
    function objToString(x, p, pad, ret) {
        if (ret == undefined) ret = '';
        if (p == undefined) p = 0;
        if (x == null) { return '[null]'; }
        if (p > 8) { return '[...]'; }
        if (x == undefined) { return '[undefined]'; }
        if (typeof x == 'string') { if (p == 0) return x; return '"' + x + '"'; }
        if (typeof x == 'buffer') { return '[buffer]'; }
        if (typeof x != 'object') { return x; }
        var r = '{' + (ret ? '\r\n' : ' ');
        for (var i in x) { if (i != '_ObjectID') { r += (addPad(p + 2, pad) + i + ': ' + objToString(x[i], p + 2, pad, ret) + (ret ? '\r\n' : ' ')); } }
        return r + addPad(p, pad) + '}';
    }

    // Return p number of spaces 
    function addPad(p, ret) { var r = ''; for (var i = 0; i < p; i++) { r += ret; } return r; }

    // Split a string taking into account the quoats. Used for command line parsing
    function splitArgs(str) {
        var myArray = [], myRegexp = /[^\s"]+|"([^"]*)"/gi;
        do { var match = myRegexp.exec(str); if (match != null) { myArray.push(match[1] ? match[1] : match[0]); } } while (match != null);
        return myArray;
    }

    // Parse arguments string array into an object
    function parseArgs(argv) {
        var results = { '_': [] }, current = null;
        for (var i = 1, len = argv.length; i < len; i++) {
            var x = argv[i];
            if (x.length > 2 && x[0] == '-' && x[1] == '-') {
                if (current != null) { results[current] = true; }
                current = x.substring(2);
            } else {
                if (current != null) { results[current] = toNumberIfNumber(x); current = null; } else { results['_'].push(toNumberIfNumber(x)); }
            }
        }
        if (current != null) { results[current] = true; }
        return results;
    }

    // Get server target url with a custom path
    function getServerTargetUrl(path) {
        var x = mesh.ServerUrl;
        //sendConsoleText("mesh.ServerUrl: " + mesh.ServerUrl);
        if (x == null) { return null; }
        if (path == null) { path = ''; }
        x = http.parseUri(x);
        if (x == null) return null;
        return x.protocol + '//' + x.host + ':' + x.port + '/' + path;
    }

    // Get server url. If the url starts with "*/..." change it, it not use the url as is.
    function getServerTargetUrlEx(url) {
        if (url.substring(0, 2) == '*/') { return getServerTargetUrl(url.substring(2)); }
        return url;
    }

    // Send a wake-on-lan packet
    function sendWakeOnLan(hexMac) {
        var count = 0;
        try {
            var interfaces = require('os').networkInterfaces();
            var magic = 'FFFFFFFFFFFF';
            for (var x = 1; x <= 16; ++x) { magic += hexMac; }
            var magicbin = Buffer.from(magic, 'hex');

            for (var adapter in interfaces) {
                if (interfaces.hasOwnProperty(adapter)) {
                    for (var i = 0; i < interfaces[adapter].length; ++i) {
                        var addr = interfaces[adapter][i];
                        if ((addr.family == 'IPv4') && (addr.mac != '00:00:00:00:00:00')) {
                            var socket = require('dgram').createSocket({ type: "udp4" });
                            socket.bind({ address: addr.address });
                            socket.setBroadcast(true);
                            socket.send(magicbin, 7, "255.255.255.255");
                            count++;
                        }
                    }
                }
            }
        } catch (e) { }
        return count;
    }

    // Handle a mesh agent command
    function handleServerCommand(data) {
        if (typeof data == 'object') {
            // If this is a console command, parse it and call the console handler
            switch (data.action) {
                case 'msg': {
                    switch (data.type) {
                        case 'console': { // Process a console command
                            if (data.value && data.sessionid) {
                                MeshServerLog('Processing console command: ' + data.value, data);
                                var args = splitArgs(data.value);
                                processConsoleCommand(args[0].toLowerCase(), parseArgs(args), data.rights, data.sessionid);
                            }
                            break;
                        }
                        case 'tunnel': {
                            if (data.value != null) { // Process a new tunnel connection request
                                // Create a new tunnel object
                                var xurl = getServerTargetUrlEx(data.value);
                                if (xurl != null) {
                                    var woptions = http.parseUri(xurl);
                                    woptions.rejectUnauthorized = 0;
                                    //sendConsoleText(JSON.stringify(woptions));
                                    //sendConsoleText('TUNNEL: ' + JSON.stringify(data));
                                    var tunnel = http.request(woptions);
                                    tunnel.upgrade = onTunnelUpgrade;
                                    tunnel.on('error', function (e) { sendConsoleText('ERROR: ' + JSON.stringify(e)); });
                                    tunnel.sessionid = data.sessionid;
                                    tunnel.rights = data.rights;
                                    tunnel.consent = data.consent;
                                    tunnel.username = data.username;
                                    tunnel.userid = data.userid;
                                    tunnel.remoteaddr = data.remoteaddr;
                                    tunnel.state = 0;
                                    tunnel.url = xurl;
                                    tunnel.protocol = 0;
                                    tunnel.tcpaddr = data.tcpaddr;
                                    tunnel.tcpport = data.tcpport;
                                    tunnel.udpaddr = data.udpaddr;
                                    tunnel.udpport = data.udpport;
                                    tunnel.end();
                                    // Put the tunnel in the tunnels list
                                    var index = nextTunnelIndex++;
                                    tunnel.index = index;
                                    tunnels[index] = tunnel;

                                    //sendConsoleText('New tunnel connection #' + index + ': ' + tunnel.url + ', rights: ' + tunnel.rights, data.sessionid);
                                }
                            }
                            break;
                        }
                        case 'ps': {
                            // Return the list of running processes
                            if (data.sessionid) {
                                processManager.getProcesses(function (plist) {
                                    mesh.SendCommand({ "action": "msg", "type": "ps", "value": JSON.stringify(plist), "sessionid": data.sessionid });
                                });
                            }
                            break;
                        }
                        case 'pskill': {
                            // Kill a process
                            if (data.value) {
                                MeshServerLog('Killing process ' + data.value, data);
                                try { process.kill(data.value); } catch (e) { sendConsoleText("pskill: " + JSON.stringify(e)); }
                            }
                            break;
                        }
                        case 'services': {
                            // Return the list of installed services
                            var services = null;
                            try { services = require('service-manager').manager.enumerateService(); } catch (e) { }
                            if (services != null) { mesh.SendCommand({ "action": "msg", "type": "services", "value": JSON.stringify(services), "sessionid": data.sessionid }); }
                            break;
                        }
                        case 'serviceStop': {
                            // Stop a service
                            try {
                                var service = require('service-manager').manager.getService(data.serviceName);
                                if (service != null) { service.stop(); }
                            } catch (e) { }
                            break;
                        }
                        case 'serviceStart': {
                            // Start a service
                            try {
                                var service = require('service-manager').manager.getService(data.serviceName);
                                if (service != null) { service.start(); }
                            } catch (e) { }
                            break;
                        }
                        case 'serviceRestart': {
                            // Restart a service
                            try {
                                var service = require('service-manager').manager.getService(data.serviceName);
                                if (service != null) { service.restart(); }
                            } catch (e) { }
                            break;
                        }
                        case 'openUrl': {
                            // Open a local web browser and return success/fail
                            MeshServerLog('Opening: ' + data.url, data);
                            sendConsoleText('OpenURL: ' + data.url);
                            if (data.url) { mesh.SendCommand({ "action": "msg", "type": "openUrl", "url": data.url, "sessionid": data.sessionid, "success": (openUserDesktopUrl(data.url) != null) }); }
                            break;
                        }
                        case 'getclip': {
                            // Send the load clipboard back to the user
                            //sendConsoleText('getClip: ' + JSON.stringify(data));
                            if (require('MeshAgent').isService) {
                                require('clipboard').dispatchRead().then(function (str) {
                                    if (str) {
                                        MeshServerLog('Getting clipboard content, ' + str.length + ' byte(s)', data);
                                        mesh.SendCommand({ "action": "msg", "type": "getclip", "sessionid": data.sessionid, "data": str });
                                    }
                                });
                            } else {
                                require("clipboard").read().then(function (str) {
                                    if (str) {
                                        MeshServerLog('Getting clipboard content, ' + str.length + ' byte(s)', data);
                                        mesh.SendCommand({ "action": "msg", "type": "getclip", "sessionid": data.sessionid, "data": str });
                                    }
                                });
                            }
                            break;
                        }
                        case 'setclip': {
                            // Set the load clipboard to a user value
                            //sendConsoleText('setClip: ' + JSON.stringify(data));
                            if (typeof data.data == 'string') {
                                MeshServerLog('Setting clipboard content, ' + data.data.length + ' byte(s)', data);
                                if (typeof data.data == 'string') {
                                    if (require('MeshAgent').isService) { require('clipboard').dispatchWrite(data.data); } else { require("clipboard")(data.data); } // Set the clipboard
                                    mesh.SendCommand({ "action": "msg", "type": "setclip", "sessionid": data.sessionid, "success": true });
                                }
                            }
                            break;
                        }
                        default:
                            // Unknown action, ignore it.
                            break;
                    }
                    break;
                }
                case 'acmactivate': {
                    if (amt != null) {
                        MeshServerLog('Attempting Intel AMT ACM mode activation', data);
                        amt.setAcmResponse(data);
                    }
                    break;
                }
                case 'wakeonlan': {
                    // Send wake-on-lan on all interfaces for all MAC addresses in data.macs array. The array is a list of HEX MAC addresses.
                    sendConsoleText('Server requesting wake-on-lan for: ' + data.macs.join(', '));
                    for (var i in data.macs) { sendWakeOnLan(data.macs[i]); }
                    break;
                }
                case 'uninstallagent':
                    // Uninstall this agent
                    var agentName = process.platform == 'win32' ? 'Mesh Agent' : 'meshagent';
                    if (require('service-manager').manager.getService(agentName).isMe()) {
                        try { diagnosticAgent_uninstall(); } catch (x) { }
                        var js = "require('service-manager').manager.getService('" + agentName + "').stop(); require('service-manager').manager.uninstallService('" + agentName + "'); process.exit();";
                        this.child = require('child_process').execFile(process.execPath, [process.platform == 'win32' ? (process.execPath.split('\\').pop()) : (process.execPath.split('/').pop()), '-b64exec', Buffer.from(js).toString('base64')], { type: 4, detached: true });
                    }
                    break;
                case 'poweraction': {
                    // Server telling us to execute a power action
                    if ((mesh.ExecPowerState != undefined) && (data.actiontype)) {
                        var forced = 0;
                        if (data.forced == 1) { forced = 1; }
                        data.actiontype = parseInt(data.actiontype);
                        MeshServerLog('Performing power action=' + data.actiontype + ', forced=' + forced, data);
                        sendConsoleText('Performing power action=' + data.actiontype + ', forced=' + forced + '.');
                        var r = mesh.ExecPowerState(data.actiontype, forced);
                        sendConsoleText('ExecPowerState returned code: ' + r);
                    }
                    break;
                }
                case 'iplocation': {
                    // Update the IP location information of this node. Only do this when requested by the server since we have a limited amount of time we can call this per day
                    getIpLocationData(function (location) { mesh.SendCommand({ "action": "iplocation", "type": "publicip", "value": location }); });
                    break;
                }
                case 'toast': {
                    // Display a toast message
                    if (data.title && data.msg) {
                        MeshServerLog('Displaying toast message, title=' + data.title + ', message=' + data.msg, data);
                        data.msg = data.msg.split('\r').join('\\r').split('\n').join('\\n');
                        try { require('toaster').Toast(data.title, data.msg); } catch (ex) { }
                    }
                    break;
                }
                case 'openUrl': {
                    // Open a local web browser and return success/fail
                    //sendConsoleText('OpenURL: ' + data.url);
                    MeshServerLog('Opening: ' + data.url, data);
                    if (data.url) { mesh.SendCommand({ "action": "openUrl", "url": data.url, "sessionid": data.sessionid, "success": (openUserDesktopUrl(data.url) != null) }); }
                    break;
                }
                case 'amtPolicy': {
                    // Store the latest Intel AMT policy
                    amtPolicy = data.amtPolicy;
                    if (data.amtPolicy != null) { db.Put('amtPolicy', JSON.stringify(data.amtPolicy)); } else { db.Put('amtPolicy', null); }
                    if (amt != null) { amt.setPolicy(amtPolicy, true); }
                    break;
                }
                case 'getScript': {
                    // Received a configuration script from the server
                    sendConsoleText('getScript: ' + JSON.stringify(data));
                    break;
                }
                case 'sysinfo': {
                    // Fetch system information
                    getSystemInformation(function (results) {
                        if ((results != null) && (data.hash != results.hash)) { mesh.SendCommand({ "action": "sysinfo", "sessionid": this.sessionid, "data": results }); }
                    });
                    break;
                }
                case 'ping': { mesh.SendCommand('{"action":"pong"}'); break; }
                case 'pong': { break; }
                case 'plugin': {
                    try { require(data.plugin).consoleaction(data, data.rights, data.sessionid, this); } catch (e) { throw e; }
                    break;
                }
                default:
                    // Unknown action, ignore it.
                    break;
            }
        }
    }

    // Called when a file changed in the file system
    /*
    function onFileWatcher(a, b) {
        console.log('onFileWatcher', a, b, this.path);
        var response = getDirectoryInfo(this.path);
        if ((response != undefined) && (response != null)) { this.tunnel.s.write(JSON.stringify(response)); }
    }
    */

    function getSystemInformation(func) {
        try {
            var results = { hardware: require('identifiers').get() }; // Hardware info
            if (results.hardware && results.hardware.windows) {
                // Remove extra entries and things that change quickly
                var x = results.hardware.windows.osinfo;
                try { delete x.FreePhysicalMemory; } catch (ex) { }
                try { delete x.FreeSpaceInPagingFiles; } catch (ex) { }
                try { delete x.FreeVirtualMemory; } catch (ex) { }
                try { delete x.LocalDateTime; } catch (ex) { }
                try { delete x.MaxProcessMemorySize; } catch (ex) { }
                try { delete x.TotalVirtualMemorySize; } catch (ex) { }
                try { delete x.TotalVisibleMemorySize; } catch (ex) { }
                try {
                    if (results.hardware.windows.memory) { for (var i in results.hardware.windows.memory) { delete results.hardware.windows.memory[i].Node; } }
                    if (results.hardware.windows.osinfo) { delete results.hardware.windows.osinfo.Node; }
                    if (results.hardware.windows.partitions) { for (var i in results.hardware.windows.partitions) { delete results.hardware.windows.partitions[i].Node; } }
                } catch (ex) { }
            }
            if (process.platform == 'win32') { results.pendingReboot = require('win-info').pendingReboot(); } // Pending reboot
            /*
            if (process.platform == 'win32') {
                var defragResult = function (r) {
                    if (typeof r == 'object') { results[this.callname] = r; }
                    if (this.callname == 'defrag') {
                        var pr = require('win-info').installedApps(); // Installed apps
                        pr.callname = 'installedApps';
                        pr.sessionid = data.sessionid;
                        pr.then(defragResult, defragResult);
                    }
                    else {
                        results.winpatches = require('win-info').qfe(); // Windows patches
                        results.hash = require('SHA384Stream').create().syncHash(JSON.stringify(results)).toString('hex');
                        func(results);
                    }
                }
                var pr = require('win-info').defrag({ volume: 'C:' }); // Defrag TODO
                pr.callname = 'defrag';
                pr.sessionid = data.sessionid;
                pr.then(defragResult, defragResult);
            } else {
            */
            results.hash = require('SHA384Stream').create().syncHash(JSON.stringify(results)).toString('hex');
            func(results);
            //}
        } catch (ex) { func(null, ex); }
    }

    // Get a formated response for a given directory path
    function getDirectoryInfo(reqpath) {
        var response = { path: reqpath, dir: [] };
        if (((reqpath == undefined) || (reqpath == '')) && (process.platform == 'win32')) {
            // List all the drives in the root, or the root itself
            var results = null;
            try { results = fs.readDrivesSync(); } catch (e) { } // TODO: Anyway to get drive total size and free space? Could draw a progress bar.
            if (results != null) {
                for (var i = 0; i < results.length; ++i) {
                    var drive = { n: results[i].name, t: 1 };
                    if (results[i].type == 'REMOVABLE') { drive.dt = 'removable'; } // TODO: See if this is USB/CDROM or something else, we can draw icons.
                    response.dir.push(drive);
                }
            }
        } else {
            // List all the files and folders in this path
            if (reqpath == '') { reqpath = '/'; }
            var results = null, xpath = obj.path.join(reqpath, '*');
            //if (process.platform == "win32") { xpath = xpath.split('/').join('\\'); }
            try { results = fs.readdirSync(xpath); } catch (e) { }
            if (results != null) {
                for (var i = 0; i < results.length; ++i) {
                    if ((results[i] != '.') && (results[i] != '..')) {
                        var stat = null, p = obj.path.join(reqpath, results[i]);
                        //if (process.platform == "win32") { p = p.split('/').join('\\'); }
                        try { stat = fs.statSync(p); } catch (e) { } // TODO: Get file size/date
                        if ((stat != null) && (stat != undefined)) {
                            if (stat.isDirectory() == true) {
                                response.dir.push({ n: results[i], t: 2, d: stat.mtime });
                            } else {
                                response.dir.push({ n: results[i], t: 3, s: stat.size, d: stat.mtime });
                            }
                        }
                    }
                }
            }
        }
        return response;
    }

    // Tunnel callback operations
    function onTunnelUpgrade(response, s, head) {
        this.s = s;
        s.httprequest = this;
        s.end = onTunnelClosed;
        s.tunnel = this;

        //sendConsoleText('onTunnelUpgrade - ' + this.tcpport + ' - ' + this.udpport);

        if (this.tcpport != null) {
            // This is a TCP relay connection, pause now and try to connect to the target.
            s.pause();
            s.data = onTcpRelayServerTunnelData;
            var connectionOptions = { port: parseInt(this.tcpport) };
            if (this.tcpaddr != null) { connectionOptions.host = this.tcpaddr; } else { connectionOptions.host = '127.0.0.1'; }
            s.tcprelay = net.createConnection(connectionOptions, onTcpRelayTargetTunnelConnect);
            s.tcprelay.peerindex = this.index;
        } if (this.udpport != null) {
            // This is a UDP relay connection, get the UDP socket setup. // TODO: ***************
            s.data = onUdpRelayServerTunnelData;
            s.udprelay = require('dgram').createSocket({ type: 'udp4' });
            s.udprelay.bind({ port: 0 });
            s.udprelay.peerindex = this.index;
            s.udprelay.on('message', onUdpRelayTargetTunnelConnect);
            s.udprelay.udpport = this.udpport;
            s.udprelay.udpaddr = this.udpaddr;
            s.udprelay.first = true;
        } else {
            // This is a normal connect for KVM/Terminal/Files
            s.data = onTunnelData;
        }
    }

    // Called when UDP relay data is received // TODO****
    function onUdpRelayTargetTunnelConnect(data) {
        var peerTunnel = tunnels[this.peerindex];
        peerTunnel.s.write(data);
    }

    // Called when we get data from the server for a TCP relay (We have to skip the first received 'c' and pipe the rest)
    function onUdpRelayServerTunnelData(data) {
        if (this.udprelay.first === true) {
            delete this.udprelay.first; // Skip the first 'c' that is received.
        } else {
            this.udprelay.send(data, parseInt(this.udprelay.udpport), this.udprelay.udpaddr ? this.udprelay.udpaddr : '127.0.0.1');
        }
    }

    // Called when the TCP relay target is connected
    function onTcpRelayTargetTunnelConnect() {
        var peerTunnel = tunnels[this.peerindex];
        this.pipe(peerTunnel.s); // Pipe Target --> Server
        peerTunnel.s.first = true;
        peerTunnel.s.resume();
    }

    // Called when we get data from the server for a TCP relay (We have to skip the first received 'c' and pipe the rest)
    function onTcpRelayServerTunnelData(data) {
        if (this.first == true) { this.first = false; this.pipe(this.tcprelay); } // Pipe Server --> Target
    }

    function onTunnelClosed() {
        if (tunnels[this.httprequest.index] == null) return; // Stop duplicate calls.
        //sendConsoleText("Tunnel #" + this.httprequest.index + " closed.", this.httprequest.sessionid);
        delete tunnels[this.httprequest.index];

        /*
        // Close the watcher if required
        if (this.httprequest.watcher != undefined) {
            //console.log('Closing watcher: ' + this.httprequest.watcher.path);
            //this.httprequest.watcher.close(); // TODO: This line causes the agent to crash!!!!
            delete this.httprequest.watcher;
        }
        */

        // If there is a upload or download active on this connection, close the file
        if (this.httprequest.uploadFile) { fs.closeSync(this.httprequest.uploadFile); this.httprequest.uploadFile = undefined; }
        if (this.httprequest.downloadFile) { fs.closeSync(this.httprequest.downloadFile); this.httprequest.downloadFile = undefined; }

        // Clean up WebRTC
        if (this.webrtc != null) {
            if (this.webrtc.rtcchannel) { try { this.webrtc.rtcchannel.close(); } catch (e) { } this.webrtc.rtcchannel.removeAllListeners('data'); this.webrtc.rtcchannel.removeAllListeners('end'); delete this.webrtc.rtcchannel; }
            if (this.webrtc.websocket) { delete this.webrtc.websocket; }
            try { this.webrtc.close(); } catch (e) { }
            this.webrtc.removeAllListeners('connected');
            this.webrtc.removeAllListeners('disconnected');
            this.webrtc.removeAllListeners('dataChannel');
            delete this.webrtc;
        }

        // Clean up WebSocket
        this.removeAllListeners('data');
    }
    function onTunnelSendOk() { /*sendConsoleText("Tunnel #" + this.index + " SendOK.", this.sessionid);*/ }
    function onTunnelData(data) {
        //console.log("OnTunnelData");
        //sendConsoleText('OnTunnelData, ' + data.length + ', ' + typeof data + ', ' + data);

        // If this is upload data, save it to file
        if (this.httprequest.uploadFile) {
            try { fs.writeSync(this.httprequest.uploadFile, data); } catch (e) { this.write(new Buffer(JSON.stringify({ action: 'uploaderror' }))); return; } // Write to the file, if there is a problem, error out.
            this.write(new Buffer(JSON.stringify({ action: 'uploadack', reqid: this.httprequest.uploadFileid }))); // Ask for more data
            return;
        }
        /*
        // If this is a download, send more of the file
        if (this.httprequest.downloadFile) {
            var buf = new Buffer(4096);
            var len = fs.readSync(this.httprequest.downloadFile, buf, 0, 4096, null);
            this.httprequest.downloadFilePtr += len;
            if (len > 0) { this.write(buf.slice(0, len)); } else { fs.closeSync(this.httprequest.downloadFile); this.httprequest.downloadFile = undefined; this.end(); }
            return;
        }
        */

        if (this.httprequest.state == 0) {
            // Check if this is a relay connection
            if ((data == 'c') || (data == 'cr')) { this.httprequest.state = 1; /*sendConsoleText("Tunnel #" + this.httprequest.index + " now active", this.httprequest.sessionid);*/ }
        } else {
            // Handle tunnel data
            if (this.httprequest.protocol == 0) { // 1 = Terminal, 2 = Desktop, 5 = Files, 6 = PowerShell
                // Take a look at the protocol
                this.httprequest.protocol = parseInt(data);
                if (typeof this.httprequest.protocol != 'number') { this.httprequest.protocol = 0; }
                if ((this.httprequest.protocol == 1) || (this.httprequest.protocol == 6)) {
                    // Check user access rights for terminal
                    if (((this.httprequest.rights & MESHRIGHT_REMOTECONTROL) == 0) || ((this.httprequest.rights != 0xFFFFFFFF) && ((this.httprequest.rights & MESHRIGHT_NOTERMINAL) != 0))) {
                        // Disengage this tunnel, user does not have the rights to do this!!
                        this.httprequest.protocol = 999999;
                        this.httprequest.s.end();
                        sendConsoleText('Error: No Terminal Control Rights.');
                        return;
                    }

                    this.end = function () {
                        if (process.platform == "win32") {
                            // Unpipe the web socket
                            this.unpipe(this.httprequest._term);
                            if (this.httprequest._term) { this.httprequest._term.unpipe(this); }

                            // Unpipe the WebRTC channel if needed (This will also be done when the WebRTC channel ends).
                            if (this.rtcchannel) {
                                this.rtcchannel.unpipe(this.httprequest._term);
                                if (this.httprequest._term) { this.httprequest._term.unpipe(this.rtcchannel); }
                            }

                            // Clean up
                            if (this.httprequest._term) { this.httprequest._term.end(); }
                            this.httprequest._term = null;
                        } else {
                            // TODO!!
                        }
                    };

                    // Remote terminal using native pipes
                    if (process.platform == "win32") {
                        try {
                            if ((this.httprequest.protocol == 6) && (require('win-terminal').PowerShellCapable() == true)) {
                                this.httprequest._term = require('win-terminal').StartPowerShell(80, 25);
                            } else {
                                this.httprequest._term = require('win-terminal').Start(80, 25);
                            }
                        }
                        catch (e) {
                            MeshServerLog('Failed to start remote terminal session, ' + e.toString() + ' (' + this.httprequest.remoteaddr + ')', this.httprequest);
                            this.write(JSON.stringify({ ctrlChannel: '102938', type: 'console', msg: e.toString() }));
                            this.end();
                            return;
                        }
                        this.httprequest._term.pipe(this, { dataTypeSkip: 1 });
                        this.pipe(this.httprequest._term, { dataTypeSkip: 1, end: false });
                        this.prependListener('end', function () { this.httprequest._term.end(function () { console.log('Terminal was closed'); }); });
                    } else {
                        if (fs.existsSync("/bin/bash")) {
                            this.httprequest.process = childProcess.execFile("/bin/bash", ["bash", "-i"], { type: childProcess.SpawnTypes.TERM });
                            if (process.platform == 'linux') { this.httprequest.process.stdin.write("alias ls='ls --color=auto'\nclear\n"); }
                        } else {
                            this.httprequest.process = childProcess.execFile("/bin/sh", ["sh"], { type: childProcess.SpawnTypes.TERM });
                            if (process.platform == 'linux') { this.httprequest.process.stdin.write("stty erase ^H\nalias ls='ls --color=auto'\nPS1='\\u@\\h:\\w\\$ '\nclear\n"); }
                        }
                        this.httprequest.process.tunnel = this;
                        this.httprequest.process.on('exit', function (ecode, sig) { this.tunnel.end(); });
                        this.httprequest.process.stderr.on('data', function (chunk) { this.parent.tunnel.write(chunk); });
                        this.httprequest.process.stdout.pipe(this, { dataTypeSkip: 1 }); // 0 = Binary, 1 = Text.
                        this.pipe(this.httprequest.process.stdin, { dataTypeSkip: 1, end: false }); // 0 = Binary, 1 = Text.
                        this.prependListener('end', function () { this.httprequest.process.kill(); });
                    }

                    // Perform notification if needed. Toast messages may not be supported on all platforms.
                    if (this.httprequest.consent && (this.httprequest.consent & 16)) {
                        // User Consent Prompt is required
                        // Send a console message back using the console channel, "\n" is supported.
                        this.write(JSON.stringify({ ctrlChannel: '102938', type: 'console', msg: 'Waiting for user to grant access...' }));
                        var pr = require('message-box').create('MeshCentral', this.httprequest.username + ' requesting Terminal Access. Grant access?', 30);
                        pr.ws = this;
                        this.pause();

                        pr.then(
                            function () {
                                // Success
                                MeshServerLog('Starting remote terminal after local user accepted (' + this.ws.httprequest.remoteaddr + ')', this.ws.httprequest);
                                this.ws.write(JSON.stringify({ ctrlChannel: '102938', type: 'console', msg: null }));
                                if (this.ws.httprequest.consent && (this.ws.httprequest.consent & 2)) {
                                    // User Notifications is required
                                    try { require('toaster').Toast('MeshCentral', this.ws.httprequest.username + ' started a remote terminal session.'); } catch (ex) { }
                                }
                                this.ws.resume();
                            },
                            function (e) {
                                // User Consent Denied/Failed
                                MeshServerLog('Failed to start remote terminal after local user rejected (' + this.ws.httprequest.remoteaddr + ')', this.ws.httprequest);
                                this.ws.write(JSON.stringify({ ctrlChannel: '102938', type: 'console', msg: e.toString() }));
                                this.ws.end();
                            });
                    } else {
                        // User Consent Prompt is not required
                        if (this.httprequest.consent && (this.httprequest.consent & 2)) {
                            // User Notifications is required
                            MeshServerLog('Started remote terminal with toast notification (' + this.httprequest.remoteaddr + ')', this.httprequest);
                            try { require('toaster').Toast('MeshCentral', this.httprequest.username + ' started a remote terminal session.'); } catch (ex) { }
                        } else {
                            MeshServerLog('Started remote terminal without notification (' + this.httprequest.remoteaddr + ')', this.httprequest);
                        }
                        this.resume();
                    }

                    this.removeAllListeners('data');
                    this.on('data', onTunnelControlData);
                    //this.write('MeshCore Terminal Hello');
                } else if (this.httprequest.protocol == 2) {
                    // Check user access rights for desktop
                    if (((this.httprequest.rights & MESHRIGHT_REMOTECONTROL) == 0) && ((this.httprequest.rights & MESHRIGHT_REMOTEVIEW) == 0)) {
                        // Disengage this tunnel, user does not have the rights to do this!!
                        this.httprequest.protocol = 999999;
                        this.httprequest.s.end();
                        sendConsoleText('Error: No Desktop Control Rights.');
                        return;
                    }


                    // Remote desktop using native pipes
                    this.httprequest.desktop = { state: 0, kvm: mesh.getRemoteDesktopStream(), tunnel: this };
                    this.httprequest.desktop.kvm.parent = this.httprequest.desktop;
                    this.desktop = this.httprequest.desktop;

                    this.end = function ()
                    {
                        --this.desktop.kvm.connectionCount;

                        // Unpipe the web socket
                        this.unpipe(this.httprequest.desktop.kvm);
                        this.httprequest.desktop.kvm.unpipe(this);

                        // Unpipe the WebRTC channel if needed (This will also be done when the WebRTC channel ends).
                        if (this.rtcchannel) {
                            this.rtcchannel.unpipe(this.httprequest.desktop.kvm);
                            this.httprequest.desktop.kvm.unpipe(this.rtcchannel);
                        }

                        if (this.desktop.kvm.connectionCount == 0)
                        {
                            // Display a toast message. This may not be supported on all platforms.
                            // try { require('toaster').Toast('MeshCentral', 'Remote Desktop Control Ended.'); } catch (ex) { }

                            this.httprequest.desktop.kvm.end();
                            if(this.httprequest.desktop.kvm.connectionBar)
                            {
                                this.httprequest.desktop.kvm.connectionBar.removeAllListeners('close');
                                this.httprequest.desktop.kvm.connectionBar.close();
                                this.httprequest.desktop.kvm.connectionBar = null;
                            }
                        }
                        else
                        {
                            for(var i in this.httprequest.desktop.kvm.users)
                            {
                                if (this.httprequest.desktop.kvm.users[i] == this.httprequest.username && this.httprequest.desktop.kvm.connectionBar)
                                {
                                    this.httprequest.desktop.kvm.users.splice(i, 1);
                                    this.httprequest.desktop.kvm.connectionBar.removeAllListeners('close');
                                    this.httprequest.desktop.kvm.connectionBar.close();

                                    this.httprequest.desktop.kvm.connectionBar = require('notifybar-desktop')('Sharing desktop with: ' + this.httprequest.desktop.kvm.users.sort().join(', '));
                                    this.httprequest.desktop.kvm.connectionBar.httprequest = this.httprequest;
                                    this.httprequest.desktop.kvm.connectionBar.on('close', function ()
                                    {
                                        MeshServerLog('Remote Desktop Connection forcefully closed by local user (' + this.httprequest.remoteaddr + ')', this.httprequest);
                                        for (var i in this.httprequest.desktop.kvm._pipedStreams)
                                        {
                                            this.httprequest.desktop.kvm._pipedStreams[i].end();
                                        }
                                        this.httprequest.desktop.kvm.end();
                                    });
                                    break;
                                }
                            }
                        }
                    };
                    if (this.httprequest.desktop.kvm.hasOwnProperty("connectionCount"))
                    {
                        this.httprequest.desktop.kvm.connectionCount++;
                        this.httprequest.desktop.kvm.users.push(this.httprequest.username);
                    }
                    else
                    {
                        this.httprequest.desktop.kvm.connectionCount = 1;
                        this.httprequest.desktop.kvm.users = [this.httprequest.username];
                    }

                    if ((this.httprequest.rights == 0xFFFFFFFF) || (((this.httprequest.rights & MESHRIGHT_REMOTECONTROL) != 0) && ((this.httprequest.rights & MESHRIGHT_REMOTEVIEW) == 0))) {
                        // If we have remote control rights, pipe the KVM input
                        this.pipe(this.httprequest.desktop.kvm, { dataTypeSkip: 1, end: false }); // 0 = Binary, 1 = Text. Pipe the Browser --> KVM input.
                    } else {
                        // We need to only pipe non-mouse & non-keyboard inputs.
                        //sendConsoleText('Warning: No Remote Desktop Input Rights.');
                        // TODO!!!
                    }

                    // Perform notification if needed. Toast messages may not be supported on all platforms.
                    if (this.httprequest.consent && (this.httprequest.consent & 8)) {
                        // User Consent Prompt is required
                        // Send a console message back using the console channel, "\n" is supported.
                        this.write(JSON.stringify({ ctrlChannel: '102938', type: 'console', msg: 'Waiting for user to grant access...' }));
                        var pr = require('message-box').create('MeshCentral', this.httprequest.username + ' requesting KVM Access. Grant access?', 30);
                        pr.ws = this;
                        this.pause();

                        pr.then(
                            function () {
                                // Success
                                MeshServerLog('Starting remote desktop after local user accepted (' + this.ws.httprequest.remoteaddr + ')', this.ws.httprequest);
                                this.ws.write(JSON.stringify({ ctrlChannel: '102938', type: 'console', msg: null }));
                                if (this.ws.httprequest.consent && (this.ws.httprequest.consent & 1)) 
                                {
                                    // User Notifications is required
                                    try { require('toaster').Toast('MeshCentral', this.ws.httprequest.username + ' started a remote desktop session.'); } catch (ex) { }
                                }
                                if (this.ws.httprequest.consent && (this.ws.httprequest.consent & 0x40))
                                {
                                    // Connection Bar is required
                                    if (this.ws.httprequest.desktop.kvm.connectionBar)
                                    {
                                        this.ws.httprequest.desktop.kvm.connectionBar.removeAllListeners('close');
                                        this.ws.httprequest.desktop.kvm.connectionBar.close();
                                    }
                                    try
                                    {
                                        this.ws.httprequest.desktop.kvm.connectionBar = require('notifybar-desktop')('Sharing desktop with: ' + this.ws.httprequest.desktop.kvm.users.sort().join(', '));
                                        MeshServerLog('Remote Desktop Connection Bar Activated/Updated (' + this.ws.httprequest.remoteaddr + ')', this.ws.httprequest);
                                    }
                                    catch(xx)
                                    {
                                        if(process.platform != 'darwin')
                                        {
                                            MeshServerLog('Remote Desktop Connection Bar Failed or Not Supported (' + this.ws.httprequest.remoteaddr + ')', this.ws.httprequest);
                                        }
                                    }
                                    if (this.ws.httprequest.desktop.kvm.connectionBar)
                                    {
                                        this.ws.httprequest.desktop.kvm.connectionBar.httprequest = this.ws.httprequest;
                                        this.ws.httprequest.desktop.kvm.connectionBar.on('close', function ()
                                        {
                                            MeshServerLog('Remote Desktop Connection forcefully closed by local user (' + this.httprequest.remoteaddr + ')', this.httprequest);
                                            for (var i in this.httprequest.desktop.kvm._pipedStreams)
                                            {
                                                this.httprequest.desktop.kvm._pipedStreams[i].end();
                                            }
                                            this.httprequest.desktop.kvm.end();
                                        });
                                    }
                                }
                                this.ws.httprequest.desktop.kvm.pipe(this.ws, { dataTypeSkip: 1 });
                                this.ws.resume();
                            },
                            function (e) {
                                // User Consent Denied/Failed
                                MeshServerLog('Failed to start remote desktop after local user rejected (' + this.ws.httprequest.remoteaddr + ')', this.ws.httprequest);
                                this.ws.end(JSON.stringify({ ctrlChannel: '102938', type: 'console', msg: e.toString() }));
                            });
                    }
                    else {
                        // User Consent Prompt is not required
                        if (this.httprequest.consent && (this.httprequest.consent & 1))
                        {
                            // User Notifications is required
                            MeshServerLog('Started remote desktop with toast notification (' + this.httprequest.remoteaddr + ')', this.httprequest);
                            try { require('toaster').Toast('MeshCentral', this.httprequest.username + ' started a remote desktop session.'); } catch (ex) { }
                        } else
                        {
                            MeshServerLog('Started remote desktop without notification (' + this.httprequest.remoteaddr + ')', this.httprequest);
                        }
                        if (this.httprequest.consent && (this.httprequest.consent & 0x40))
                        {
                            // Connection Bar is required
                            if(this.httprequest.desktop.kvm.connectionBar)
                            {
                                this.httprequest.desktop.kvm.connectionBar.removeAllListeners('close');
                                this.httprequest.desktop.kvm.connectionBar.close();
                            }
                            try
                            {
                                this.httprequest.desktop.kvm.connectionBar = require('notifybar-desktop')('Sharing desktop with: ' + this.httprequest.desktop.kvm.users.sort().join(', '));
                                MeshServerLog('Remote Desktop Connection Bar Activated/Updated (' + this.httprequest.remoteaddr + ')', this.httprequest);
                            }
                            catch(xx)
                            {
                                MeshServerLog('Remote Desktop Connection Bar Failed or not Supported (' + this.httprequest.remoteaddr + ')', this.httprequest);
                            }
                            if (this.httprequest.desktop.kvm.connectionBar)
                            {
                                this.httprequest.desktop.kvm.connectionBar.httprequest = this.httprequest;
                                this.httprequest.desktop.kvm.connectionBar.on('close', function ()
                                {
                                    MeshServerLog('Remote Desktop Connection forcefully closed by local user (' + this.httprequest.remoteaddr + ')', this.httprequest);
                                    for (var i in this.httprequest.desktop.kvm._pipedStreams)
                                    {
                                        this.httprequest.desktop.kvm._pipedStreams[i].end();
                                    }
                                    this.httprequest.desktop.kvm.end();
                                });
                            }
                        }
                        this.httprequest.desktop.kvm.pipe(this, { dataTypeSkip: 1 });
                    }

                    this.removeAllListeners('data');
                    this.on('data', onTunnelControlData);
                    //this.write('MeshCore KVM Hello!1');

                } else if (this.httprequest.protocol == 5) {

                    // Check user access rights for files
                    if (((this.httprequest.rights & MESHRIGHT_REMOTECONTROL) == 0) || ((this.httprequest.rights != 0xFFFFFFFF) && ((this.httprequest.rights & MESHRIGHT_NOFILES) != 0))) {
                        // Disengage this tunnel, user does not have the rights to do this!!
                        this.httprequest.protocol = 999999;
                        this.httprequest.s.end();
                        sendConsoleText('Error: No files control rights.');
                        return;
                    }

                    // Perform notification if needed. Toast messages may not be supported on all platforms.
                    if (this.httprequest.consent && (this.httprequest.consent & 32)) {
                        // User Consent Prompt is required
                        // Send a console message back using the console channel, "\n" is supported.
                        this.write(JSON.stringify({ ctrlChannel: '102938', type: 'console', msg: 'Waiting for user to grant access...' }));
                        var pr = require('message-box').create('MeshCentral', this.httprequest.username + ' requesting remote file access. Grant access?', 30);
                        pr.ws = this;
                        this.pause();

                        pr.then(
                            function () {
                                // Success
                                MeshServerLog('Starting remote files after local user accepted (' + this.ws.httprequest.remoteaddr + ')', this.ws.httprequest);
                                this.ws.write(JSON.stringify({ ctrlChannel: '102938', type: 'console', msg: null }));
                                if (this.ws.httprequest.consent && (this.ws.httprequest.consent & 4)) {
                                    // User Notifications is required
                                    try { require('toaster').Toast('MeshCentral', this.ws.httprequest.username + ' started a remote file session.'); } catch (ex) { }
                                }
                                this.ws.resume();
                            },
                            function (e) {
                                // User Consent Denied/Failed
                                MeshServerLog('Failed to start remote files after local user rejected (' + this.ws.httprequest.remoteaddr + ')', this.ws.httprequest);
                                this.ws.end(JSON.stringify({ ctrlChannel: '102938', type: 'console', msg: e.toString() }));
                            });
                    } else {
                        // User Consent Prompt is not required
                        if (this.httprequest.consent && (this.httprequest.consent & 4)) {
                            // User Notifications is required
                            MeshServerLog('Started remote files with toast notification (' + this.httprequest.remoteaddr + ')', this.httprequest);
                            try { require('toaster').Toast('MeshCentral', this.httprequest.username + ' started a remote file session.'); } catch (ex) { }
                        } else {
                            MeshServerLog('Started remote files without notification (' + this.httprequest.remoteaddr + ')', this.httprequest);
                        }
                        this.resume();
                    }

                    // Setup files
                    // NOP
                }
            } else if (this.httprequest.protocol == 1) {
                // Send data into terminal stdin
                //this.write(data); // Echo back the keys (Does not seem to be a good idea)
            } else if (this.httprequest.protocol == 2) {
                // Send data into remote desktop
                if (this.httprequest.desktop.state == 0) {
                    this.write(new Buffer(String.fromCharCode(0x11, 0xFE, 0x00, 0x00, 0x4D, 0x45, 0x53, 0x48, 0x00, 0x00, 0x00, 0x00, 0x02)));
                    this.httprequest.desktop.state = 1;
                } else {
                    this.httprequest.desktop.write(data);
                }
            } else if (this.httprequest.protocol == 5) {
                // Process files commands
                var cmd = null;
                try { cmd = JSON.parse(data); } catch (e) { };
                if (cmd == null) { return; }
                if ((cmd.ctrlChannel == '102938') || ((cmd.type == 'offer') && (cmd.sdp != null))) { onTunnelControlData(cmd, this); return; } // If this is control data, handle it now.
                if (cmd.action == undefined) { return; }
                //sendConsoleText('CMD: ' + JSON.stringify(cmd));

                if ((cmd.path != null) && (process.platform != 'win32') && (cmd.path[0] != '/')) { cmd.path = '/' + cmd.path; } // Add '/' to paths on non-windows
                //console.log(objToString(cmd, 0, ' '));
                switch (cmd.action) {
                    case 'ls': {
                        /*
                        // Close the watcher if required
                        var samepath = ((this.httprequest.watcher != undefined) && (cmd.path == this.httprequest.watcher.path));
                        if ((this.httprequest.watcher != undefined) && (samepath == false)) {
                            //console.log('Closing watcher: ' + this.httprequest.watcher.path);
                            //this.httprequest.watcher.close(); // TODO: This line causes the agent to crash!!!!
                            delete this.httprequest.watcher;
                        }
                        */

                        // Send the folder content to the browser
                        var response = getDirectoryInfo(cmd.path);
                        if (cmd.reqid != undefined) { response.reqid = cmd.reqid; }
                        this.write(new Buffer(JSON.stringify(response)));

                        /*
                        // Start the directory watcher
                        if ((cmd.path != '') && (samepath == false)) {
                            var watcher = fs.watch(cmd.path, onFileWatcher);
                            watcher.tunnel = this.httprequest;
                            watcher.path = cmd.path;
                            this.httprequest.watcher = watcher;
                            //console.log('Starting watcher: ' + this.httprequest.watcher.path);
                        }
                        */
                        break;
                    }
                    case 'mkdir': {
                        // Create a new empty folder
                        fs.mkdirSync(cmd.path);
                        MeshServerLog('Create folder: \"' + cmd.path + '\"', this.httprequest);
                        break;
                    }
                    case 'rm': {
                        // Delete, possibly recursive delete
                        for (var i in cmd.delfiles) {
                            var p = obj.path.join(cmd.path, cmd.delfiles[i]), delcount = 0;
                            try { delcount = deleteFolderRecursive(p, cmd.rec); } catch (e) { }
                            if ((delcount == 1) && !cmd.rec) {
                                MeshServerLog('Delete: \"' + p + '\"', this.httprequest);
                            } else {
                                MeshServerLog((cmd.rec ? 'Delete recursive: \"' : 'Delete: \"') + p + '\", ' + delcount + ' element(s) removed', this.httprequest);
                            }
                        }
                        break;
                    }
                    case 'rename': {
                        // Rename a file or folder
                        var oldfullpath = obj.path.join(cmd.path, cmd.oldname);
                        var newfullpath = obj.path.join(cmd.path, cmd.newname);
                        MeshServerLog('Rename: \"' + oldfullpath + '\" to \"' + cmd.newname + '\"', this.httprequest);
                        try { fs.renameSync(oldfullpath, newfullpath); } catch (e) { console.log(e); }
                        break;
                    }
                    case 'download': {
                        // Download a file
                        var sendNextBlock = 0;
                        if (cmd.sub == 'start') { // Setup the download
                            MeshServerLog('Download: \"' + cmd.path + '\"', this.httprequest);
                            if (this.filedownload != null) { this.write({ action: 'download', sub: 'cancel', id: this.filedownload.id }); delete this.filedownload; }
                            this.filedownload = { id: cmd.id, path: cmd.path, ptr: 0 }
                            try { this.filedownload.f = fs.openSync(this.filedownload.path, 'rbN'); } catch (e) { this.write({ action: 'download', sub: 'cancel', id: this.filedownload.id }); delete this.filedownload; }
                            if (this.filedownload) { this.write({ action: 'download', sub: 'start', id: cmd.id }); }
                        } else if ((this.filedownload != null) && (cmd.id == this.filedownload.id)) { // Download commands
                            if (cmd.sub == 'startack') { sendNextBlock = 8; } else if (cmd.sub == 'stop') { delete this.filedownload; } else if (cmd.sub == 'ack') { sendNextBlock = 1; }
                        }
                        // Send the next download block(s)
                        while (sendNextBlock > 0) {
                            sendNextBlock--;
                            var buf = new Buffer(4096);
                            var len = fs.readSync(this.filedownload.f, buf, 4, 4092, null);
                            this.filedownload.ptr += len;
                            if (len < 4092) { buf.writeInt32BE(0x01000001, 0); fs.closeSync(this.filedownload.f); delete this.filedownload; sendNextBlock = 0; } else { buf.writeInt32BE(0x01000000, 0); }
                            this.write(buf.slice(0, len + 4)); // Write as binary
                        }
                        break;
                    }
                    /*
                    case 'download': {
                        // Packet download of a file, agent to browser
                        if (cmd.path == undefined) break;
                        var filepath = cmd.name ? obj.path.join(cmd.path, cmd.name) : cmd.path;
                        //console.log('Download: ' + filepath);
                        try { this.httprequest.downloadFile = fs.openSync(filepath, 'rbN'); } catch (e) { this.write(new Buffer(JSON.stringify({ action: 'downloaderror', reqid: cmd.reqid }))); break; }
                        this.httprequest.downloadFileId = cmd.reqid;
                        this.httprequest.downloadFilePtr = 0;
                        if (this.httprequest.downloadFile) { this.write(new Buffer(JSON.stringify({ action: 'downloadstart', reqid: this.httprequest.downloadFileId }))); }
                        break;
                    }
                    case 'download2': {
                        // Stream download of a file, agent to browser
                        if (cmd.path == undefined) break;
                        var filepath = cmd.name ? obj.path.join(cmd.path, cmd.name) : cmd.path;
                        try { this.httprequest.downloadFile = fs.createReadStream(filepath, { flags: 'rbN' }); } catch (e) { console.log(e); }
                        this.httprequest.downloadFile.pipe(this);
                        this.httprequest.downloadFile.end = function () { }
                        break;
                    }
                    */
                    case 'upload': {
                        // Upload a file, browser to agent
                        if (this.httprequest.uploadFile != undefined) { fs.closeSync(this.httprequest.uploadFile); this.httprequest.uploadFile = undefined; }
                        if (cmd.path == undefined) break;
                        var filepath = cmd.name ? obj.path.join(cmd.path, cmd.name) : cmd.path;
                        MeshServerLog('Upload: \"' + filepath + '\"', this.httprequest);
                        try { this.httprequest.uploadFile = fs.openSync(filepath, 'wbN'); } catch (e) { this.write(new Buffer(JSON.stringify({ action: 'uploaderror', reqid: cmd.reqid }))); break; }
                        this.httprequest.uploadFileid = cmd.reqid;
                        if (this.httprequest.uploadFile) { this.write(new Buffer(JSON.stringify({ action: 'uploadstart', reqid: this.httprequest.uploadFileid }))); }
                        break;
                    }
                    case 'copy': {
                        // Copy a bunch of files from scpath to dspath
                        for (var i in cmd.names) {
                            var sc = obj.path.join(cmd.scpath, cmd.names[i]), ds = obj.path.join(cmd.dspath, cmd.names[i]);
                            MeshServerLog('Copy: \"' + sc + '\" to \"' + ds + '\"', this.httprequest);
                            if (sc != ds) { try { fs.copyFileSync(sc, ds); } catch (e) { } }
                        }
                        break;
                    }
                    case 'move': {
                        // Move a bunch of files from scpath to dspath
                        for (var i in cmd.names) {
                            var sc = obj.path.join(cmd.scpath, cmd.names[i]), ds = obj.path.join(cmd.dspath, cmd.names[i]);
                            MeshServerLog('Move: \"' + sc + '\" to \"' + ds + '\"', this.httprequest);
                            if (sc != ds) { try { fs.copyFileSync(sc, ds); fs.unlinkSync(sc); } catch (e) { } }
                        }
                        break;
                    }
                    default:
                        // Unknown action, ignore it.
                        break;
                }
            } else if (this.httprequest.protocol == 7) { // plugin data exchange
                var cmd = null;
                try { cmd = JSON.parse(data); } catch (e) { };
                if (cmd == null) { return; }
                if ((cmd.ctrlChannel == '102938') || ((cmd.type == 'offer') && (cmd.sdp != null))) { onTunnelControlData(cmd, this); return; } // If this is control data, handle it now.
                if (cmd.action == undefined) return;

                switch (cmd.action) {
                    case 'plugin': {
                        try { require(cmd.plugin).consoleaction(cmd, null, null, this); } catch (e) { throw e; }
                        break;
                    }
                    default: {
                        // probably shouldn't happen, but just in case this feature is expanded
                    }
                }

            }
            //sendConsoleText("Got tunnel #" + this.httprequest.index + " data: " + data, this.httprequest.sessionid);
        }
    }

    // Delete a directory with a files and directories within it
    function deleteFolderRecursive(path, rec) {
        var count = 0;
        if (fs.existsSync(path)) {
            if (rec == true) {
                fs.readdirSync(obj.path.join(path, '*')).forEach(function (file, index) {
                    var curPath = obj.path.join(path, file);
                    if (fs.statSync(curPath).isDirectory()) { // recurse
                        count += deleteFolderRecursive(curPath, true);
                    } else { // delete file
                        fs.unlinkSync(curPath);
                        count++;
                    }
                });
            }
            fs.unlinkSync(path);
            count++;
        }
        return count;
    };

    // Called when receiving control data on WebRTC
    function onTunnelWebRTCControlData(data) {
        if (typeof data != 'string') return;
        var obj;
        try { obj = JSON.parse(data); } catch (e) { sendConsoleText('Invalid control JSON on WebRTC: ' + data); return; }
        if (obj.type == 'close') {
            //sendConsoleText('Tunnel #' + this.xrtc.websocket.tunnel.index + ' WebRTC control close');
            try { this.close(); } catch (e) { }
            try { this.xrtc.close(); } catch (e) { }
        }
    }

    // Called when receiving control data on websocket
    function onTunnelControlData(data, ws) {
        var obj;
        if (ws == null) { ws = this; }
        if (typeof data == 'string') { try { obj = JSON.parse(data); } catch (e) { sendConsoleText('Invalid control JSON: ' + data); return; } }
        else if (typeof data == 'object') { obj = data; } else { return; }
        //sendConsoleText('onTunnelControlData(' + ws.httprequest.protocol + '): ' + JSON.stringify(data));
        //console.log('onTunnelControlData: ' + JSON.stringify(data));

        if (obj.action) {
            switch (obj.action) {
                case 'lock': {
                    // Lock the current user out of the desktop
                    try {
                        if (process.platform == 'win32') {
                            MeshServerLog('Locking remote user out of desktop', ws.httprequest);
                            var child = require('child_process');
                            child.execFile(process.env['windir'] + '\\system32\\cmd.exe', ['/c', 'RunDll32.exe user32.dll,LockWorkStation'], { type: 1 });
                        }
                    } catch (e) { }
                    break;
                }
                default:
                    // Unknown action, ignore it.
                    break;
            }
            return;
        }

        if (obj.type == 'close') {
            // We received the close on the websocket
            //sendConsoleText('Tunnel #' + ws.tunnel.index + ' WebSocket control close');
            try { ws.close(); } catch (e) { }
        } else if (obj.type == 'webrtc0') { // Browser indicates we can start WebRTC switch-over.
            if (ws.httprequest.protocol == 1) { // Terminal
                // This is a terminal data stream, unpipe the terminal now and indicate to the other side that terminal data will no longer be received over WebSocket
                if (process.platform == 'win32') {
                    ws.httprequest._term.unpipe(ws);
                }
                else {
                    ws.httprequest.process.stdout.unpipe(ws);
                    ws.httprequest.process.stderr.unpipe(ws);
                }
            } else if (ws.httprequest.protocol == 2) { // Desktop
                // This is a KVM data stream, unpipe the KVM now and indicate to the other side that KVM data will no longer be received over WebSocket
                ws.httprequest.desktop.kvm.unpipe(ws);
            } else {
                // Switch things around so all WebRTC data goes to onTunnelData().
                ws.rtcchannel.httprequest = ws.httprequest;
                ws.rtcchannel.removeAllListeners('data');
                ws.rtcchannel.on('data', onTunnelData);
            }
            ws.write("{\"ctrlChannel\":\"102938\",\"type\":\"webrtc1\"}"); // End of data marker
        } else if (obj.type == 'webrtc1') {
            if ((ws.httprequest.protocol == 1) || (ws.httprequest.protocol == 6)) { // Terminal
                // Switch the user input from websocket to webrtc at this point.
                if (process.platform == 'win32') {
                    ws.unpipe(ws.httprequest._term);
                    ws.rtcchannel.pipe(ws.httprequest._term, { dataTypeSkip: 1 }); // 0 = Binary, 1 = Text.
                }
                else {
                    ws.unpipe(ws.httprequest.process.stdin);
                    ws.rtcchannel.pipe(ws.httprequest.process.stdin, { dataTypeSkip: 1 }); // 0 = Binary, 1 = Text.
                }
                ws.resume(); // Resume the websocket to keep receiving control data
            } else if (ws.httprequest.protocol == 2) { // Desktop
                // Switch the user input from websocket to webrtc at this point.
                ws.unpipe(ws.httprequest.desktop.kvm);
                try { ws.webrtc.rtcchannel.pipe(ws.httprequest.desktop.kvm, { dataTypeSkip: 1, end: false }); } catch (e) { sendConsoleText('EX2'); } // 0 = Binary, 1 = Text.
                ws.resume(); // Resume the websocket to keep receiving control data
            }
            ws.write("{\"ctrlChannel\":\"102938\",\"type\":\"webrtc2\"}"); // Indicates we will no longer get any data on websocket, switching to WebRTC at this point.
        } else if (obj.type == 'webrtc2') {
            // Other side received websocket end of data marker, start sending data on WebRTC channel
            if ((ws.httprequest.protocol == 1) || (ws.httprequest.protocol == 6)) { // Terminal
                if (process.platform == 'win32') {
                    ws.httprequest._term.pipe(ws.webrtc.rtcchannel, { dataTypeSkip: 1, end: false }); // 0 = Binary, 1 = Text.
                }
                else {
                    ws.httprequest.process.stdout.pipe(ws.webrtc.rtcchannel, { dataTypeSkip: 1, end: false }); // 0 = Binary, 1 = Text.
                    ws.httprequest.process.stderr.pipe(ws.webrtc.rtcchannel, { dataTypeSkip: 1, end: false }); // 0 = Binary, 1 = Text.
                }
            } else if (ws.httprequest.protocol == 2) { // Desktop
                ws.httprequest.desktop.kvm.pipe(ws.webrtc.rtcchannel, { dataTypeSkip: 1 }); // 0 = Binary, 1 = Text.
            }
        } else if (obj.type == 'offer') {
            // This is a WebRTC offer.
            if ((ws.httprequest.protocol == 1) || (ws.httprequest.protocol == 6)) return; // TODO: Terminal is currently broken with WebRTC. Reject WebRTC upgrade for now.
            ws.webrtc = rtc.createConnection();
            ws.webrtc.websocket = ws;
            ws.webrtc.on('connected', function () { /*sendConsoleText('Tunnel #' + this.websocket.tunnel.index + ' WebRTC connected');*/ });
            ws.webrtc.on('disconnected', function () { /*sendConsoleText('Tunnel #' + this.websocket.tunnel.index + ' WebRTC disconnected');*/ });
            ws.webrtc.on('dataChannel', function (rtcchannel) {
                //sendConsoleText('WebRTC Datachannel open, protocol: ' + this.websocket.httprequest.protocol);
                rtcchannel.xrtc = this;
                rtcchannel.websocket = this.websocket;
                this.rtcchannel = rtcchannel;
                this.websocket.rtcchannel = rtcchannel;
                this.websocket.rtcchannel.on('data', onTunnelWebRTCControlData);
                this.websocket.rtcchannel.on('end', function () {
                    // The WebRTC channel closed, unpipe the KVM now. This is also done when the web socket closes.
                    //sendConsoleText('Tunnel #' + this.websocket.tunnel.index + ' WebRTC data channel closed');
                    if (this.websocket.desktop && this.websocket.desktop.kvm) {
                        this.unpipe(this.websocket.desktop.kvm);
                        this.websocket.httprequest.desktop.kvm.unpipe(this);
                    }
                });
                this.websocket.write("{\"ctrlChannel\":\"102938\",\"type\":\"webrtc0\"}"); // Indicate we are ready for WebRTC switch-over.
            });
            var sdp = null;
            try { sdp = ws.webrtc.setOffer(obj.sdp); } catch (ex) { }
            if (sdp != null) { ws.write({ type: 'answer', ctrlChannel: '102938', sdp: sdp }); }
        }
    }

    // Console state
    var consoleWebSockets = {};
    var consoleHttpRequest = null;

    // Console HTTP response
    function consoleHttpResponse(response) {
        response.data = function (data) { sendConsoleText(rstr2hex(buf2rstr(data)), this.sessionid); consoleHttpRequest = null; }
        response.close = function () { sendConsoleText('httprequest.response.close', this.sessionid); consoleHttpRequest = null; }
    };

    // Open a web browser to a specified URL on current user's desktop
    function openUserDesktopUrl(url) {
        var child = null;
        try {
            switch (process.platform) {
                case 'win32':
                    var user = require('user-sessions').getUsername(require('user-sessions').consoleUid());
                    child = require('child_process').execFile(process.env['windir'] + '\\system32\\cmd.exe', ['cmd']);
                    child.stderr.on('data', function () { });
                    child.stdout.on('data', function () { });
                    child.stdin.write('SCHTASKS /CREATE /F /TN MeshChatTask /SC ONCE /ST 00:00 /RU ' + user + ' /TR "' + process.env['windir'] + '\\system32\\cmd.exe /C START ' + url + '"\r\n');
                    child.stdin.write('SCHTASKS /RUN /TN MeshChatTask\r\n');
                    child.stdin.write('SCHTASKS /DELETE /F /TN MeshChatTask\r\n');
                    child.stdin.write('exit\r\n');
                    child.waitExit();
                    break;
                case 'linux':
                    child = require('child_process').execFile('/usr/bin/xdg-open', ['xdg-open', url], { uid: require('user-sessions').consoleUid() });
                    break;
                case 'darwin':
                    child = require('child_process').execFile('/usr/bin/open', ['open', url], { uid: require('user-sessions').consoleUid() });
                    break;
                default:
                    // Unknown platform, ignore this command.
                    break;
            }
        } catch (ex) { }
        return child;
    }

    // Process a mesh agent console command
    function processConsoleCommand(cmd, args, rights, sessionid) {
        try {
            var response = null;
            switch (cmd) {
                case 'help': { // Displays available commands
                    var fin = '', f = '', availcommands = 'help,info,osinfo,args,print,type,dbkeys,dbget,dbset,dbcompact,eval,parseuri,httpget,nwslist,plugin,wsconnect,wssend,wsclose,notify,ls,ps,kill,amt,netinfo,location,power,wakeonlan,setdebug,smbios,rawsmbios,toast,lock,users,sendcaps,openurl,amtreset,amtccm,amtacm,amtdeactivate,amtpolicy,getscript,getclip,setclip,log,av,cpuinfo,sysinfo,apf,scanwifi,scanamt';
                    availcommands = availcommands.split(',').sort();
                    while (availcommands.length > 0) {
                        if (f.length > 100) { fin += (f + ',\r\n'); f = ''; }
                        f += (((f != '') ? ', ' : ' ') + availcommands.shift());
                    }
                    if (f != '') { fin += f; }
                    response = 'Available commands: \r\n' + fin + '.';
                    break;
                }
                case 'safemode':
                    if (process.platform != 'win32')
                    {
                        response = 'safemode only supported on Windows Platforms'
                    }
                    else
                    {
                        if (args['_'].length != 1)
                        {
                            response = 'Proper usage: safemode (ON|OFF|STATUS)'; // Display usage
                        } 
                        else
                        {
                            switch(args['_'][0].toUpperCase())
                            {
                                default:
                                    response = 'Proper usage: safemode (ON|OFF|STATUS)'; // Display usage
                                    break;
                                case 'ON':
                                    require('win-bcd').setKey('safeboot', 'Network');
                                    require('win-bcd').enableSafeModeService('Mesh Agent');
                                    break;
                                case 'OFF':
                                    require('win-bcd').deleteKey('safeboot');
                                    break;
                                case 'STATUS':
                                    var nextboot = require('win-bcd').getKey('safeboot');
                                    response = 'Current: ' + require('win-bcd').bootMode + ' , NextBoot: ' + (nextboot ? nextboot : 'NORMAL');
                                    break;
                            }
                        }
                    }
                    break;
                /*
                case 'border':
                    {
                        if ((args['_'].length == 1) && (args['_'][0] == 'on')) {
                            if (meshCoreObj.users.length > 0) {
                                obj.borderManager.Start(meshCoreObj.users[0]);
                                response = 'Border blinking is on.';
                            } else {
                                response = 'Cannot turn on border blinking, no logged in users.';
                            }
                        } else if ((args['_'].length == 1) && (args['_'][0] == 'off')) {
                            obj.borderManager.Stop();
                            response = 'Border blinking is off.';
                        } else {
                            response = 'Proper usage: border "on|off"'; // Display correct command usage
                        }
                    }
                    break;
                */
                case 'av':
                    if (process.platform == 'win32') {
                        // Windows Command: "wmic /Namespace:\\root\SecurityCenter2 Path AntiVirusProduct get /FORMAT:CSV"
                        response = JSON.stringify(require('win-info').av(), null, 1);
                    } else {
                        response = 'Not supported on the platform';
                    }
                    break;
                case 'log':
                    if (args['_'].length != 1) { response = 'Proper usage: log "sample text"'; } else { MeshServerLog(args['_'][0]); response = 'ok'; }
                    break;
                case 'getclip':
                    if (require('MeshAgent').isService) {
                        require('clipboard').dispatchRead().then(function (str) { sendConsoleText(str, sessionid); });
                    } else {
                        require("clipboard").read().then(function (str) { sendConsoleText(str, sessionid); });
                    }
                    break;
                case 'setclip': {
                    if (args['_'].length != 1) {
                        response = 'Proper usage: setclip "sample text"';
                    } else {
                        if (require('MeshAgent').isService) {
                            require('clipboard').dispatchWrite(args['_'][0]);
                            response = 'Setting clipboard to: "' + args['_'][0] + '"';
                        }
                        else {
                            require("clipboard")(args['_'][0]); response = 'Setting clipboard to: "' + args['_'][0] + '"';
                        }
                    }
                    break;
                }
                case 'amtreset': {
                    if (amt != null) { amt.reset(); response = 'Done.'; }
                    break;
                }
                case 'amtlmsreset': {
                    if (amt != null) { amt.lmsreset(); response = 'Done.'; }
                    break;
                }
                case 'amtccm': {
                    if (amt == null) { response = 'Intel AMT not supported.'; } else {
                        if (args['_'].length != 1) { response = 'Proper usage: amtccm (adminPassword)'; } // Display usage
                        else { amt.setPolicy({ type: 0 }); amt.activeToCCM(args['_'][0]); }
                    }
                    break;
                }
                case 'amtacm': {
                    if (amt == null) { response = 'Intel AMT not supported.'; } else {
                        amt.setPolicy({ type: 0 });
                        amt.getAmtInfo(function (meinfo) { amt.activeToACM(meinfo); });
                    }
                    break;
                }
                case 'amtdeactivate': {
                    if (amt == null) { response = 'Intel AMT not supported.'; } else { amt.setPolicy({ type: 0 }); amt.deactivateCCM(); }
                    break;
                }
                case 'amtpolicy': {
                    if (amtPolicy == null) {
                        response = 'No Intel(R) AMT policy.';
                    } else {
                        response = JSON.stringify(amtPolicy);
                    }
                    break;
                }
                case 'openurl': {
                    if (args['_'].length != 1) { response = 'Proper usage: openurl (url)'; } // Display usage
                    else { if (openUserDesktopUrl(args['_'][0]) == null) { response = 'Failed.'; } else { response = 'Success.'; } }
                    break;
                }
                case 'users': {
                    if (meshCoreObj.users == null) { response = 'Active users are unknown.'; } else { response = 'Active Users: ' + meshCoreObj.users.join(', ') + '.'; }
                    require('user-sessions').enumerateUsers().then(function (u) { for (var i in u) { sendConsoleText(u[i]); } });
                    break;
                }
                case 'toast': {
                    if (args['_'].length < 1) { response = 'Proper usage: toast "message"'; } else {
                        require('toaster').Toast('MeshCentral', args['_'][0]).then(sendConsoleText, sendConsoleText);
                    }
                    break;
                }
                case 'setdebug': {
                    if (args['_'].length < 1) { response = 'Proper usage: setdebug (target), 0 = Disabled, 1 = StdOut, 2 = This Console, * = All Consoles, 4 = WebLog, 8 = Logfile'; } // Display usage
                    else { if (args['_'][0] == '*') { console.setDestination(2); } else { console.setDestination(parseInt(args['_'][0]), sessionid); } }
                    break;
                }
                case 'ps': {
                    processManager.getProcesses(function (plist) {
                        var x = '';
                        for (var i in plist) { x += i + ', ' + plist[i].cmd + ((plist[i].user) ? (', ' + plist[i].user) : '') + '\r\n'; }
                        sendConsoleText(x, sessionid);
                    });
                    break;
                }
                case 'kill': {
                    if ((args['_'].length < 1)) {
                        response = 'Proper usage: kill [pid]'; // Display correct command usage
                    } else {
                        process.kill(parseInt(args['_'][0]));
                        response = 'Killed process ' + args['_'][0] + '.';
                    }
                    break;
                }
                case 'smbios': {
                    if (SMBiosTables == null) { response = 'SMBios tables not available.'; } else { response = objToString(SMBiosTables, 0, ' ', true); }
                    break;
                }
                case 'rawsmbios': {
                    if (SMBiosTablesRaw == null) { response = 'SMBios tables not available.'; } else {
                        response = '';
                        for (var i in SMBiosTablesRaw) {
                            var header = false;
                            for (var j in SMBiosTablesRaw[i]) {
                                if (SMBiosTablesRaw[i][j].length > 0) {
                                    if (header == false) { response += ('Table type #' + i + ((require('smbios').smTableTypes[i] == null) ? '' : (', ' + require('smbios').smTableTypes[i]))) + '\r\n'; header = true; }
                                    response += ('  ' + SMBiosTablesRaw[i][j].toString('hex')) + '\r\n';
                                }
                            }
                        }
                    }
                    break;
                }
                case 'dump':
                    if (args['_'].length < 1) {
                        response = 'Proper usage: dump [on/off/status]'; // Display correct command usage
                    }
                    else {
                        switch (args['_'][0].toLowerCase()) {
                            case 'on':
                                process.coreDumpLocation = process.platform == 'win32' ? process.execPath.replace('.exe', '.dmp') : (process.execPath + '.dmp');
                                response = 'enabled';
                                break;
                            case 'off':
                                process.coreDumpLocation = null;
                                response = 'disabled';
                                break;
                            case 'status':
                                if (process.coreDumpLocation) {
                                    response = 'Core Dump: [ENABLED' + (require('fs').existsSync(process.coreDumpLocation) ? (', (DMP file exists)]') : (']'));
                                }
                                else {
                                    response = 'Core Dump: [DISABLED]';
                                }
                                break;
                            default:
                                response = 'Proper usage: dump [on/off/status]'; // Display correct command usage
                                break;
                        }
                    }
                    break;
                case 'eval': { // Eval JavaScript
                    if (args['_'].length < 1) {
                        response = 'Proper usage: eval "JavaScript code"'; // Display correct command usage
                    } else {
                        response = JSON.stringify(mesh.eval(args['_'][0]));
                    }
                    break;
                }
                case 'uninstallagent': // Uninstall this agent
                    var agentName = process.platform == 'win32' ? 'Mesh Agent' : 'meshagent';
                    if (!require('service-manager').manager.getService(agentName).isMe()) {
                        response = 'Uininstall failed, this instance is not the service instance';
                    } else {
                        try { diagnosticAgent_uninstall(); } catch (x) { }
                        var js = "require('service-manager').manager.getService('" + agentName + "').stop(); require('service-manager').manager.uninstallService('" + agentName + "'); process.exit();";
                        this.child = require('child_process').execFile(process.execPath, [process.platform == 'win32' ? (process.execPath.split('\\').pop()) : (process.execPath.split('/').pop()), '-b64exec', Buffer.from(js).toString('base64')], { type: 4, detached: true });
                    }
                    break;
                case 'notify': { // Send a notification message to the mesh
                    if (args['_'].length != 1) {
                        response = 'Proper usage: notify "message" [--session]'; // Display correct command usage
                    } else {
                        var notification = { "action": "msg", "type": "notify", "value": args['_'][0], "tag": "console" };
                        if (args.session) { notification.sessionid = sessionid; } // If "--session" is specified, notify only this session, if not, the server will notify the mesh
                        mesh.SendCommand(notification); // no sessionid or userid specified, notification will go to the entire mesh
                        response = 'ok';
                    }
                    break;
                }
                case 'cpuinfo': { // Return system information
                    // CPU & memory utilization
                    pr = require('sysinfo').cpuUtilization();
                    pr.sessionid = sessionid;
                    pr.then(function (data) {
                        sendConsoleText(JSON.stringify({ cpu: data, memory: require('sysinfo').memUtilization() }, null, 1), this.sessionid);
                    }, function (e) {
                        sendConsoleText(e);
                    });
                    break;
                }
                case 'sysinfo': { // Return system information
                    getSystemInformation(function (results, err) {
                        if (results == null) { sendConsoleText(err, this.sessionid); } else {
                            sendConsoleText(JSON.stringify(results, null, 1), this.sessionid);
                        }
                    });
                    break;
                }
                case 'info': { // Return information about the agent and agent core module
                    response = 'Current Core: ' + meshCoreObj.value + '.\r\nAgent Time: ' + Date() + '.\r\nUser Rights: 0x' + rights.toString(16) + '.\r\nPlatform: ' + process.platform + '.\r\nCapabilities: ' + meshCoreObj.caps + '.\r\nServer URL: ' + mesh.ServerUrl + '.';
                    if (amt != null) { response += '\r\nBuilt-in LMS: ' + ['Disabled', 'Connecting..', 'Connected'][amt.lmsstate] + '.'; }
                    if (meshCoreObj.osdesc) { response += '\r\nOS: ' + meshCoreObj.osdesc + '.'; }
                    response += '\r\nModules: ' + addedModules.join(', ') + '.';
                    response += '\r\nServer Connection: ' + mesh.isControlChannelConnected + ', State: ' + meshServerConnectionState + '.';
                    response += '\r\lastMeInfo: ' + lastMeInfo + '.';
                    var oldNodeId = db.Get('OldNodeId');
                    if (oldNodeId != null) { response += '\r\nOldNodeID: ' + oldNodeId + '.'; }
                    if (process.platform == 'linux' || process.platform == 'freebsd') { response += '\r\nX11 support: ' + require('monitor-info').kvm_x11_support + '.'; }
                    break;
                }
                case 'osinfo': { // Return the operating system information
                    var i = 1;
                    if (args['_'].length > 0) { i = parseInt(args['_'][0]); if (i > 8) { i = 8; } response = 'Calling ' + i + ' times.'; }
                    for (var j = 0; j < i; j++) {
                        var pr = require('os').name();
                        pr.sessionid = sessionid;
                        pr.then(function (v) { sendConsoleText("OS: " + v, this.sessionid); });
                    }
                    break;
                }
                case 'sendcaps': { // Send capability flags to the server
                    if (args['_'].length == 0) {
                        response = 'Proper usage: sendcaps (number)'; // Display correct command usage
                    } else {
                        meshCoreObj.caps = parseInt(args['_'][0]);
                        mesh.SendCommand(meshCoreObj);
                        response = JSON.stringify(meshCoreObj);
                    }
                    break;
                }
                case 'sendosdesc': { // Send OS description
                    if (args['_'].length > 0) {
                        meshCoreObj.osdesc = args['_'][0];
                        mesh.SendCommand(meshCoreObj);
                        response = JSON.stringify(meshCoreObj);
                    } else {
                        response = 'Proper usage: sendosdesc [os description]'; // Display correct command usage
                    }
                    break;
                }
                case 'args': { // Displays parsed command arguments
                    response = 'args ' + objToString(args, 0, ' ', true);
                    break;
                }
                case 'print': { // Print a message on the mesh agent console, does nothing when running in the background
                    var r = [];
                    for (var i in args['_']) { r.push(args['_'][i]); }
                    console.log(r.join(' '));
                    response = 'Message printed on agent console.';
                    break;
                }
                case 'type': { // Returns the content of a file
                    if (args['_'].length == 0) {
                        response = 'Proper usage: type (filepath) [maxlength]'; // Display correct command usage
                    } else {
                        var max = 4096;
                        if ((args['_'].length > 1) && (typeof args['_'][1] == 'number')) { max = args['_'][1]; }
                        if (max > 4096) max = 4096;
                        var buf = Buffer.alloc(max), fd = fs.openSync(args['_'][0], "r"), r = fs.readSync(fd, buf, 0, max); // Read the file content
                        response = buf.toString();
                        var i = response.indexOf('\n');
                        if ((i > 0) && (response[i - 1] != '\r')) { response = response.split('\n').join('\r\n'); }
                        if (r == max) response += '...';
                        fs.closeSync(fd);
                    }
                    break;
                }
                case 'dbkeys': { // Return all data store keys
                    response = JSON.stringify(db.Keys);
                    break;
                }
                case 'dbget': { // Return the data store value for a given key
                    if (db == null) { response = 'Database not accessible.'; break; }
                    if (args['_'].length != 1) {
                        response = 'Proper usage: dbget (key)'; // Display the value for a given database key
                    } else {
                        response = db.Get(args['_'][0]);
                    }
                    break;
                }
                case 'dbset': { // Set a data store key and value pair
                    if (db == null) { response = 'Database not accessible.'; break; }
                    if (args['_'].length != 2) {
                        response = 'Proper usage: dbset (key) (value)'; // Set a database key
                    } else {
                        var r = db.Put(args['_'][0], args['_'][1]);
                        response = 'Key set: ' + r;
                    }
                    break;
                }
                case 'dbcompact': { // Compact the data store
                    if (db == null) { response = 'Database not accessible.'; break; }
                    var r = db.Compact();
                    response = 'Database compacted: ' + r;
                    break;
                }
                case 'httpget': {
                    if (consoleHttpRequest != null) {
                        response = 'HTTP operation already in progress.';
                    } else {
                        if (args['_'].length != 1) {
                            response = 'Proper usage: httpget (url)';
                        } else {
                            var options = http.parseUri(args['_'][0]);
                            options.method = 'GET';
                            if (options == null) {
                                response = 'Invalid url.';
                            } else {
                                try { consoleHttpRequest = http.request(options, consoleHttpResponse); } catch (e) { response = 'Invalid HTTP GET request'; }
                                consoleHttpRequest.sessionid = sessionid;
                                if (consoleHttpRequest != null) {
                                    consoleHttpRequest.end();
                                    response = 'HTTPGET ' + options.protocol + '//' + options.host + ':' + options.port + options.path;
                                }
                            }
                        }
                    }
                    break;
                }
                case 'wslist': { // List all web sockets
                    response = '';
                    for (var i in consoleWebSockets) {
                        var httprequest = consoleWebSockets[i];
                        response += 'Websocket #' + i + ', ' + httprequest.url + '\r\n';
                    }
                    if (response == '') { response = 'no websocket sessions.'; }
                    break;
                }
                case 'wsconnect': { // Setup a web socket
                    if (args['_'].length == 0) {
                        response = 'Proper usage: wsconnect (url)\r\nFor example: wsconnect wss://localhost:443/meshrelay.ashx?id=abc'; // Display correct command usage
                    } else {
                        var httprequest = null;
                        try {
                            var options = http.parseUri(args['_'][0]);
                            options.rejectUnauthorized = 0;
                            httprequest = http.request(options);
                        } catch (e) { response = 'Invalid HTTP websocket request'; }
                        if (httprequest != null) {
                            httprequest.upgrade = onWebSocketUpgrade;
                            httprequest.on('error', function (e) { sendConsoleText('ERROR: ' + JSON.stringify(e)); });

                            var index = 1;
                            while (consoleWebSockets[index]) { index++; }
                            httprequest.sessionid = sessionid;
                            httprequest.index = index;
                            httprequest.url = args['_'][0];
                            consoleWebSockets[index] = httprequest;
                            response = 'New websocket session #' + index;
                        }
                    }
                    break;
                }
                case 'wssend': { // Send data on a web socket
                    if (args['_'].length == 0) {
                        response = 'Proper usage: wssend (socketnumber)\r\n'; // Display correct command usage
                        for (var i in consoleWebSockets) {
                            var httprequest = consoleWebSockets[i];
                            response += 'Websocket #' + i + ', ' + httprequest.url + '\r\n';
                        }
                    } else {
                        var i = parseInt(args['_'][0]);
                        var httprequest = consoleWebSockets[i];
                        if (httprequest != undefined) {
                            httprequest.s.write(args['_'][1]);
                            response = 'ok';
                        } else {
                            response = 'Invalid web socket number';
                        }
                    }
                    break;
                }
                case 'wsclose': { // Close a websocket
                    if (args['_'].length == 0) {
                        response = 'Proper usage: wsclose (socketnumber)'; // Display correct command usage
                    } else {
                        var i = parseInt(args['_'][0]);
                        var httprequest = consoleWebSockets[i];
                        if (httprequest != undefined) {
                            if (httprequest.s != null) { httprequest.s.end(); } else { httprequest.end(); }
                            response = 'ok';
                        } else {
                            response = 'Invalid web socket number';
                        }
                    }
                    break;
                }
                case 'tunnels': { // Show the list of current tunnels
                    response = '';
                    for (var i in tunnels) { response += 'Tunnel #' + i + ', ' + tunnels[i].url + '\r\n'; }
                    if (response == '') { response = 'No websocket sessions.'; }
                    break;
                }
                case 'ls': { // Show list of files and folders
                    response = '';
                    var xpath = '*';
                    if (args['_'].length > 0) { xpath = obj.path.join(args['_'][0], '*'); }
                    response = 'List of ' + xpath + '\r\n';
                    var results = fs.readdirSync(xpath);
                    for (var i = 0; i < results.length; ++i) {
                        var stat = null, p = obj.path.join(args['_'][0], results[i]);
                        try { stat = fs.statSync(p); } catch (e) { }
                        if ((stat == null) || (stat == undefined)) {
                            response += (results[i] + "\r\n");
                        } else {
                            response += (results[i] + " " + ((stat.isDirectory()) ? "(Folder)" : "(File)") + "\r\n");
                        }
                    }
                    break;
                }
                case 'lsx': { // Show list of files and folders
                    response = objToString(getDirectoryInfo(args['_'][0]), 0, ' ', true);
                    break;
                }
                case 'lock': { // Lock the current user out of the desktop
                    if (process.platform == 'win32') { var child = require('child_process'); child.execFile(process.env['windir'] + '\\system32\\cmd.exe', ['/c', 'RunDll32.exe user32.dll,LockWorkStation'], { type: 1 }); response = 'Ok'; }
                    else { response = 'Not supported on the platform'; }
                    break;
                }
                case 'amt': { // Show Intel AMT status
                    if (amt != null) {
                        amt.getAmtInfo(function (state) {
                            var resp = 'Intel AMT not detected.';
                            if (state != null) { resp = objToString(state, 0, ' ', true); }
                            sendConsoleText(resp, sessionid);
                        });
                    } else {
                        response = 'Intel AMT not detected.';
                    }
                    break;
                }
                case 'netinfo': { // Show network interface information
                    //response = objToString(mesh.NetInfo, 0, ' ');
                    var interfaces = require('os').networkInterfaces();
                    response = objToString(interfaces, 0, ' ', true);
                    break;
                }
                case 'netinfo2': { // Show network interface information
                    response = objToString(mesh.NetInfo, 0, ' ', true);
                    break;
                }
                case 'wakeonlan': { // Send wake-on-lan
                    if ((args['_'].length != 1) || (args['_'][0].length != 12)) {
                        response = 'Proper usage: wakeonlan [mac], for example "wakeonlan 010203040506".';
                    } else {
                        var count = sendWakeOnLan(args['_'][0]);
                        response = 'Sent wake-on-lan on ' + count + ' interface(s).';
                    }
                    break;
                }
                case 'sendall': { // Send a message to all consoles on this mesh
                    sendConsoleText(args['_'].join(' '));
                    break;
                }
                case 'power': { // Execute a power action on this computer
                    if (mesh.ExecPowerState == undefined) {
                        response = 'Power command not supported on this agent.';
                    } else {
                        if ((args['_'].length == 0) || (typeof args['_'][0] != 'number')) {
                            response = 'Proper usage: power (actionNumber), where actionNumber is:\r\n  LOGOFF = 1\r\n  SHUTDOWN = 2\r\n  REBOOT = 3\r\n  SLEEP = 4\r\n  HIBERNATE = 5\r\n  DISPLAYON = 6\r\n  KEEPAWAKE = 7\r\n  BEEP = 8\r\n  CTRLALTDEL = 9\r\n  VIBRATE = 13\r\n  FLASH = 14'; // Display correct command usage
                        } else {
                            var r = mesh.ExecPowerState(args['_'][0], args['_'][1]);
                            response = 'Power action executed with return code: ' + r + '.';
                        }
                    }
                    break;
                }
                case 'location': {
                    getIpLocationData(function (location) {
                        sendConsoleText(objToString({ "action": "iplocation", "type": "publicip", "value": location }, 0, ' '));
                    });
                    break;
                }
                case 'parseuri': {
                    response = JSON.stringify(http.parseUri(args['_'][0]));
                    break;
                }
                case 'scanwifi': {
                    if (wifiScanner != null) {
                        var wifiPresent = wifiScanner.hasWireless;
                        if (wifiPresent) { response = "Perfoming Wifi scan..."; wifiScanner.Scan(); } else { response = "Wifi absent."; }
                    } else { response = "Wifi module not present."; }
                    break;
                }
                case 'scanamt': {
                    if (amtscanner != null) {
                        if (args['_'].length != 1) {
                            response = 'Usage examples:\r\n  scanamt 1.2.3.4\r\n  scanamt 1.2.3.0-1.2.3.255\r\n  scanamt 1.2.3.0/24\r\n'; // Display correct command usage
                        } else {
                            response = 'Scanning: ' + args['_'][0] + '...';
                            amtscanner.scan(args['_'][0], 2000, function (data) {
                                if (data.length > 0) {
                                    var r = '', pstates = ['NotActivated', 'InActivation', 'Activated'];
                                    for (var i in data) {
                                        var x = data[i];
                                        if (r != '') { r += '\r\n'; }
                                        r += x.address + ' - Intel AMT v' + x.majorVersion + '.' + x.minorVersion;
                                        if (x.provisioningState < 3) { r += (', ' + pstates[x.provisioningState]); }
                                        if (x.provisioningState == 2) { r += (', ' + x.openPorts.join(', ')); }
                                        r += '.';
                                    }
                                } else {
                                    r = 'No Intel AMT found.';
                                }
                                sendConsoleText(r);
                            });
                        }
                    } else { response = "Intel AMT scanner module not present."; }
                    break;
                }
                case 'modules': {
                    response = JSON.stringify(addedModules);
                    break;
                }
                case 'listservices': {
                    var services = require('service-manager').manager.enumerateService();
                    response = JSON.stringify(services, null, 1);
                    break;
                }
                case 'getscript': {
                    if (args['_'].length != 1) {
                        response = 'Proper usage: getscript [scriptNumber].';
                    } else {
                        mesh.SendCommand({ "action": "getScript", "type": args['_'][0] });
                    }
                    break;
                }
                case 'diagnostic':
                    {
                        if (!mesh.DAIPC.listening) {
                            response = 'Unable to bind to Diagnostic IPC, most likely because the path (' + process.cwd() + ') is not on a local file system';
                            break;
                        }
                        var diag = diagnosticAgent_installCheck();
                        if (diag) {
                            if (args['_'].length == 1 && args['_'][0] == 'uninstall') {
                                diagnosticAgent_uninstall();
                                response = 'Diagnostic Agent uninstalled';
                            }
                            else {
                                response = 'Diagnostic Agent installed at: ' + diag.appLocation();
                            }
                        }
                        else {
                            if (args['_'].length == 1 && args['_'][0] == 'install') {
                                diag = diagnosticAgent_installCheck(true);
                                if (diag) {
                                    response = 'Diagnostic agent was installed at: ' + diag.appLocation();
                                }
                                else {
                                    response = 'Diagnostic agent installation failed';
                                }
                            }
                            else {
                                response = 'Diagnostic Agent Not installed. To install: diagnostic install';
                            }
                        }
                        if (diag) { diag.close(); diag = null; }
                        break;
                    }
                case 'apf': {
                    if (meshCoreObj.intelamt !== null) {
                        if (args['_'].length == 1) {
                            if (args['_'][0] == 'on') {
                                response = 'Starting APF tunnel'
                                var apfarg = {
                                    mpsurl: mesh.ServerUrl.replace('agent.ashx', 'apf.ashx'),
                                    mpsuser: Buffer.from(mesh.ServerInfo.MeshID, 'hex').toString('base64').substring(0, 16),
                                    mpspass: Buffer.from(mesh.ServerInfo.MeshID, 'hex').toString('base64').substring(0, 16),
                                    mpskeepalive: 60000,
                                    clientname: require('os').hostname(),
                                    clientaddress: '127.0.0.1',
                                    clientuuid: meshCoreObj.intelamt.uuid
                                };
                                var tobj = { debug: false }; //
                                apftunnel = require('apfclient')(tobj, apfarg);
                                try {
                                    apftunnel.connect();
                                    response += "..success";
                                } catch (e) {
                                    response += JSON.stringify(e);
                                }
                            } else if (args['_'][0] == 'off') {
                                response = 'Stopping APF tunnel';
                                try {
                                    apftunnel.disconnect();
                                    response += "..success";
                                } catch (e) {
                                    response += JSON.stringify(e);
                                }
                                apftunnel = null;
                            } else {
                                response = 'Invalid command.\r\nCmd syntax: apf on|off';
                            }
                        } else {
                            response = 'APF tunnel is ' + (apftunnel == null ? 'off' : 'on');
                        }

                    } else {
                        response = 'APF tunnel requires Intel AMT';
                    }
                    break;
                }
                case 'plugin': {
                    if (typeof args['_'][0] == 'string') {
                        try {
                            // Pass off the action to the plugin
                            // for plugin creators, you'll want to have a plugindir/modules_meshcore/plugin.js
                            // to control the output / actions here.
                            response = require(args['_'][0]).consoleaction(args, rights, sessionid, mesh);
                        } catch (e) {
                            response = 'There was an error in the plugin (' + e + ')';
                        }
                    } else {
                        response = 'Proper usage: plugin [pluginName] [args].';
                    }
                    break;
                }
                default: { // This is an unknown command, return an error message
                    response = 'Unknown command \"' + cmd + '\", type \"help\" for list of avaialble commands.';
                    break;
                }
            }
        } catch (e) { response = 'Command returned an exception error: ' + e; console.log(e); }
        if (response != null) { sendConsoleText(response, sessionid); }
    }

    // Send a mesh agent console command
    function sendConsoleText(text, sessionid) {
        if (typeof text == 'object') { text = JSON.stringify(text); }
        mesh.SendCommand({ "action": "msg", "type": "console", "value": text, "sessionid": sessionid });
    }

    // Called before the process exits
    //process.exit = function (code) { console.log("Exit with code: " + code.toString()); }

    // Called when the server connection state changes
    function handleServerConnection(state) {
        meshServerConnectionState = state;
        if (meshServerConnectionState == 0) {
            // Server disconnected
            if (selfInfoUpdateTimer != null) { clearInterval(selfInfoUpdateTimer); selfInfoUpdateTimer = null; }
            lastSelfInfo = null;
        } else {
            // Server connected, send mesh core information
            var oldNodeId = db.Get('OldNodeId');
            if (oldNodeId != null) { mesh.SendCommand({ action: 'mc1migration', oldnodeid: oldNodeId }); }

            // Update the server with basic info, logged in users and more.
            mesh.SendCommand(meshCoreObj);

            // Send SMBios tables if present
            if (SMBiosTablesRaw != null) { mesh.SendCommand({ "action": "smbios", "value": SMBiosTablesRaw }); }

            // Update the server on more advanced stuff, like Intel ME and Network Settings
            meInfoStr = null;
            sendPeriodicServerUpdate();
            if (selfInfoUpdateTimer == null) { selfInfoUpdateTimer = setInterval(sendPeriodicServerUpdate, 1200000); } // 20 minutes
        }
    }

    // Update the server with the latest network interface information
    var sendNetworkUpdateNagleTimer = null;
    function sendNetworkUpdateNagle() { if (sendNetworkUpdateNagleTimer != null) { clearTimeout(sendNetworkUpdateNagleTimer); sendNetworkUpdateNagleTimer = null; } sendNetworkUpdateNagleTimer = setTimeout(sendNetworkUpdate, 5000); }
    function sendNetworkUpdate(force) {
        sendNetworkUpdateNagleTimer = null;

        // Update the network interfaces information data
        var netInfo = mesh.NetInfo;
        if (netInfo) {
            netInfo.action = 'netinfo';
            var netInfoStr = JSON.stringify(netInfo);
            if ((force == true) || (clearGatewayMac(netInfoStr) != clearGatewayMac(lastNetworkInfo))) { mesh.SendCommand(netInfo); lastNetworkInfo = netInfoStr; }
        }
    }

    // Called periodically to check if we need to send updates to the server
    function sendPeriodicServerUpdate(flags) {
        if (meshServerConnectionState == 0) return; // Not connected to server, do nothing.
        if (!flags) { flags = 0xFFFFFFFF; }

        if ((flags & 1) && (amt != null)) {
            // If we have a connected MEI, get Intel ME information
            amt.getAmtInfo(function (meinfo) {
                try {
                    if (meinfo == null) return;
                    var intelamt = {}, p = false;
                    if ((meinfo.Versions != null) && (meinfo.Versions.AMT != null)) { intelamt.ver = meinfo.Versions.AMT; p = true; if (meinfo.Versions.Sku != null) { intelamt.sku = parseInt(meinfo.Versions.Sku); } }
                    if (meinfo.ProvisioningState != null) { intelamt.state = meinfo.ProvisioningState; p = true; }
                    if (meinfo.Flags != null) { intelamt.flags = meinfo.Flags; p = true; }
                    if (meinfo.OsHostname != null) { intelamt.host = meinfo.OsHostname; p = true; }
                    if (meinfo.UUID != null) { intelamt.uuid = meinfo.UUID; p = true; }
                    if ((meinfo.ProvisioningState == 0) && (meinfo.net0 != null) && (meinfo.net0.enabled == 1)) { // If not activated, look to see if we have wired net working.
                        // Not activated and we have wired ethernet, look for the trusted DNS
                        var dns = meinfo.DNS;
                        if (dns == null) {
                            // Trusted DNS not set, let's look for the OS network DNS suffix
                            var interfaces = require('os').networkInterfaces();
                            for (var i in interfaces) {
                                for (var j in interfaces[i]) {
                                    if ((interfaces[i][j].mac == mestate.net0.mac) && (interfaces[i][j].fqdn != null) && (interfaces[i][j].fqdn != '')) { dns = interfaces[i][j].fqdn; }
                                }
                            }
                        }
                        if (intelamt.dns != dns) { intelamt.dns = dns; p = true; }
                    } else { if (intelamt.dns != null) { delete intelamt.dns; p = true; } }
                    if (p == true) {
                        var meInfoStr = JSON.stringify(intelamt);
                        if (meInfoStr != lastMeInfo) {
                            meshCoreObj.intelamt = intelamt;
                            mesh.SendCommand(meshCoreObj);
                            lastMeInfo = meInfoStr;
                        }
                    }
                } catch (ex) { }
            });
        }

        if (flags & 2) {
            // Update network information
            sendNetworkUpdateNagle(false);
        }

        if ((flags & 4) && (process.platform == 'win32')) {
            // Update anti-virus information
            // Windows Command: "wmic /Namespace:\\root\SecurityCenter2 Path AntiVirusProduct get /FORMAT:CSV"
            var av, pr;
            try { av = require('win-info').av(); } catch (ex) { av = null; } // Antivirus
            //if (process.platform == 'win32') { try { pr = require('win-info').pendingReboot(); } catch (ex) { pr = null; } } // Pending reboot
            if ((meshCoreObj.av == null) || (JSON.stringify(meshCoreObj.av) != JSON.stringify(av))) { meshCoreObj.av = av; mesh.SendCommand(meshCoreObj); }
        }
<<<<<<< HEAD
=======

        // TODO: add plugin hook here
>>>>>>> 48abeed8
    }


    // Starting function
    obj.start = function () {
        // Setup the mesh agent event handlers
        mesh.AddCommandHandler(handleServerCommand);
        mesh.AddConnectHandler(handleServerConnection);

        // Parse input arguments
        //var args = parseArgs(process.argv);
        //console.log(args);

        //resetMicroLms();

        // Setup logged in user monitoring (THIS IS BROKEN IN WIN7)
        try {
            var userSession = require('user-sessions');
            userSession.on('changed', function onUserSessionChanged() {
                userSession.enumerateUsers().then(function (users) {
                    var u = [], a = users.Active;
                    for (var i = 0; i < a.length; i++) {
                        var un = a[i].Domain ? (a[i].Domain + '\\' + a[i].Username) : (a[i].Username);
                        if (u.indexOf(un) == -1) { u.push(un); } // Only push users in the list once.
                    }
                    meshCoreObj.users = u;
                    mesh.SendCommand(meshCoreObj);
                });
            });
            userSession.emit('changed');
            //userSession.on('locked', function (user) { sendConsoleText('[' + (user.Domain ? user.Domain + '\\' : '') + user.Username + '] has LOCKED the desktop'); });
            //userSession.on('unlocked', function (user) { sendConsoleText('[' + (user.Domain ? user.Domain + '\\' : '') + user.Username + '] has UNLOCKED the desktop'); });
        } catch (ex) { }
    }

    obj.stop = function () {
        mesh.AddCommandHandler(null);
        mesh.AddConnectHandler(null);
    }

    function onWebSocketClosed() { sendConsoleText("WebSocket #" + this.httprequest.index + " closed.", this.httprequest.sessionid); delete consoleWebSockets[this.httprequest.index]; }
    function onWebSocketData(data) { sendConsoleText("Got WebSocket #" + this.httprequest.index + " data: " + data, this.httprequest.sessionid); }
    function onWebSocketSendOk() { sendConsoleText("WebSocket #" + this.index + " SendOK.", this.sessionid); }

    function onWebSocketUpgrade(response, s, head) {
        sendConsoleText("WebSocket #" + this.index + " connected.", this.sessionid);
        this.s = s;
        s.httprequest = this;
        s.end = onWebSocketClosed;
        s.data = onWebSocketData;
    }

    return obj;
}

//
// Module startup
//

try {
    var xexports = null, mainMeshCore = null;
    try { xexports = module.exports; } catch (e) { }

    if (xexports != null) {
        // If we are running within NodeJS, export the core
        module.exports.createMeshCore = createMeshCore;
    } else {
        // If we are not running in NodeJS, launch the core
        mainMeshCore = createMeshCore();
        mainMeshCore.start(null);
    }
} catch (ex) {
    require('MeshAgent').SendCommand({ "action": "msg", "type": "console", "value": "uncaughtException2: " + ex });
}<|MERGE_RESOLUTION|>--- conflicted
+++ resolved
@@ -2572,13 +2572,7 @@
             //if (process.platform == 'win32') { try { pr = require('win-info').pendingReboot(); } catch (ex) { pr = null; } } // Pending reboot
             if ((meshCoreObj.av == null) || (JSON.stringify(meshCoreObj.av) != JSON.stringify(av))) { meshCoreObj.av = av; mesh.SendCommand(meshCoreObj); }
         }
-<<<<<<< HEAD
-=======
-
-        // TODO: add plugin hook here
->>>>>>> 48abeed8
-    }
-
+    }
 
     // Starting function
     obj.start = function () {
