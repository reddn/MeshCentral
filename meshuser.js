--- conflicted
+++ resolved
@@ -1512,7 +1512,6 @@
                     cmdargs = parseArgs(cmdargs);
                     var cmdData = { result: '', command: command, cmdargs: cmdargs };
 
-<<<<<<< HEAD
                     try {
                         consoleCommands[cmd](cmdData);
                     } catch (e) {
@@ -1521,10 +1520,6 @@
                         else
                             console.log(e);
                     }
-=======
-                    var cmdData = serverUserCommand[cmd];
-                    if (cmdData != null) { r = cmdData[0](cmdargs); } else { r = 'Unknown command \"' + cmd + '\", type \"help\" for list of available commands.'; }
->>>>>>> 591d73cf
 
                     if (cmdData.result != null && cmdData.result != '') {
                         try { ws.send(JSON.stringify({ action: 'serverconsole', value: cmdData.result, tag: command.tag })); } catch (ex) { } }
