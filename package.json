--- conflicted
+++ resolved
@@ -36,37 +36,21 @@
     "sample-config-advanced.json"
   ],
   "dependencies": {
-    "archiver": "^4.0.2",
-    "archiver-zip-encrypted": "^1.0.9",
     "body-parser": "^1.19.0",
     "cbor": "~5.2.0",
     "compression": "^1.7.4",
     "cookie-session": "^2.0.0-beta.3",
     "express": "^4.17.0",
     "express-handlebars": "^3.1.0",
-<<<<<<< HEAD
-    "express-ws": "^4.0.0",
-    "image-size": "^1.0.0",
-=======
     "express-ws": "^5.0.1",
->>>>>>> 97869234
     "ipcheck": "^0.1.0",
-    "loadavg-windows": "^1.1.1",
-    "minimist": "^1.2.5",
-    "mongodb": "^3.6.9",
+    "minimist": "^1.2.0",
     "multiparty": "^4.2.2",
     "nedb": "^1.8.0",
     "node-forge": "^0.10.0",
-    "node-rdpjs-2": "^0.3.5",
-    "node-windows": "^1.0.0-beta.5",
-    "otplib": "^10.2.3",
-    "saslprep": "^1.0.3",
-    "ssh2": "^1.1.0",
-    "web-push": "^3.4.4",
     "ws": "^7.4.6",
     "xmldom": "^0.5.0",
-    "yauzl": "^2.10.0",
-    "yubikeyotp": "^0.2.0"
+    "yauzl": "^2.10.0"
   },
   "repository": {
     "type": "git",
